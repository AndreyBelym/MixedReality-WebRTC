--- conflicted
+++ resolved
@@ -777,14 +777,11 @@
       propertyPath: m_Enabled
       value: 0
       objectReference: {fileID: 0}
-<<<<<<< HEAD
-=======
     - target: {fileID: 8066520112810591890, guid: 94759df28537c86408a84858950de05a,
         type: 3}
       propertyPath: m_IsActive
       value: 1
       objectReference: {fileID: 0}
->>>>>>> e00a2442
     - target: {fileID: 8068314043701345454, guid: 94759df28537c86408a84858950de05a,
         type: 3}
       propertyPath: m_LocalPosition.x
@@ -998,7 +995,11 @@
       propertyPath: m_LocalScale.y
       value: 0.24
       objectReference: {fileID: 0}
-<<<<<<< HEAD
+    - target: {fileID: 6210530807246673570, guid: a5df3c1fbf79c4b4ca9d5e5035d945a7,
+        type: 3}
+      propertyPath: m_LocalScale.z
+      value: 0.08
+      objectReference: {fileID: 0}
     - target: {fileID: 6213381231372758174, guid: a5df3c1fbf79c4b4ca9d5e5035d945a7,
         type: 3}
       propertyPath: m_Name
@@ -1006,20 +1007,6 @@
       objectReference: {fileID: 0}
     - target: {fileID: 6213381231372758174, guid: a5df3c1fbf79c4b4ca9d5e5035d945a7,
         type: 3}
-=======
-    - target: {fileID: 6210530807246673570, guid: a5df3c1fbf79c4b4ca9d5e5035d945a7,
-        type: 3}
-      propertyPath: m_LocalScale.z
-      value: 0.08
-      objectReference: {fileID: 0}
-    - target: {fileID: 6213381231372758174, guid: a5df3c1fbf79c4b4ca9d5e5035d945a7,
-        type: 3}
-      propertyPath: m_Name
-      value: SceneVideoPlayer
-      objectReference: {fileID: 0}
-    - target: {fileID: 6213381231372758174, guid: a5df3c1fbf79c4b4ca9d5e5035d945a7,
-        type: 3}
->>>>>>> e00a2442
       propertyPath: m_IsActive
       value: 1
       objectReference: {fileID: 0}
