// Copyright (c) Microsoft Corporation.
// Licensed under the MIT License.

using System;
using System.Diagnostics;
using Microsoft.MixedReality.WebRTC.Interop;
using Microsoft.MixedReality.WebRTC.Tracing;

namespace Microsoft.MixedReality.WebRTC
{
    /// <summary>
    /// Encapsulates a data channel of a peer connection.
    ///
    /// A data channel is a "pipe" allowing to send and receive arbitrary data to the
    /// remote peer. Data channels are based on DTLS-SRTP, and are therefore secure (encrypted).
    /// Exact security guarantees are provided by the underlying WebRTC core implementation
    /// and the WebRTC standard itself.
    ///
    /// https://tools.ietf.org/wg/rtcweb/
    /// https://www.w3.org/TR/webrtc/
    ///
    /// An instance of <see cref="DataChannel"/> is created either by manually calling
    /// <see cref="PeerConnection.AddDataChannelAsync(string,bool,bool)"/> or one of its variants,
    /// or automatically by the implementation when a new data channel is created in-band by the
    /// remote peer (<see cref="PeerConnection.DataChannelAdded"/>).
    /// <see cref="DataChannel"/> cannot be instantiated directly.
    /// </summary>
    /// <seealso cref="PeerConnection.AddDataChannelAsync(string, bool, bool)"/>
    /// <seealso cref="PeerConnection.AddDataChannelAsync(ushort, string, bool, bool)"/>
    /// <seealso cref="PeerConnection.DataChannelAdded"/>
    public class DataChannel
    {
        /// <summary>
        /// Connection state of a data channel.
        /// </summary>
        public enum ChannelState
        {
            /// <summary>
            /// The data channel has just been created, and negotiating is underway to establish
            /// a link between the peers. The data channel cannot be used to send/receive yet.
            /// </summary>
            Connecting = 0,

            /// <summary>
            /// The data channel is open and ready to send and receive messages.
            /// </summary>
            Open = 1,

            /// <summary>
            /// The data channel is being closed, and is not available anymore for data exchange.
            /// </summary>
            Closing = 2,

            /// <summary>
            /// The data channel reached end of life and can be destroyed.
            /// It cannot be re-connected; instead a new data channel must be created.
            /// </summary>
            Closed = 3
        }

        /// <summary>
        /// Delegate for the <see cref="BufferingChanged"/> event.
        /// </summary>
        /// <param name="previous">Previous buffering size, in bytes.</param>
        /// <param name="current">New buffering size, in bytes.</param>
        /// <param name="limit">Maximum buffering size, in bytes.</param>
        public delegate void BufferingChangedDelegate(ulong previous, ulong current, ulong limit);

        /// <summary>
        /// The <see cref="PeerConnection"/> object this data channel was created from and is attached to.
        /// </summary>
        public PeerConnection PeerConnection { get; }

        /// <summary>
        /// The unique identifier of the data channel in the current connection.
        /// </summary>
        public int ID { get; }

        /// <summary>
        /// The data channel name in the current connection.
        /// </summary>
        public string Label { get; }

        /// <summary>
        /// Indicates whether the data channel messages are ordered or not.
        /// Ordered messages are delivered in the order they are sent, at the cost of delaying later messages
        /// delivery to the application (via <see cref="MessageReceived"/>) when internally arriving out of order.
        /// </summary>
        /// <value><c>true</c> if messages are ordered.</value>
        /// <seealso cref="Reliable"/>
        public bool Ordered { get; }

        /// <summary>
        /// Indicates whether the data channel messages are reliably delivered.
        /// Reliable messages are guaranteed to be delivered as long as the connection is not dropped.
        /// Unreliable messages may be silently dropped for whatever reason, and the implementation will
        /// not try to detect this nor resend them.
        /// </summary>
        /// <value><c>true</c> if messages are reliable.</value>
        /// <seealso cref="Ordered"/>
        public bool Reliable { get; }

        /// <summary>
        /// The channel connection state represents the connection status.
        /// Changes to this state are notified via the <see cref="StateChanged"/> event.
        /// </summary>
        /// <value>The channel connection state.</value>
        /// <seealso cref="StateChanged"/>
        public ChannelState State { get; internal set; }

        /// <summary>
        /// Event triggered when the data channel state changes.
        /// The new state is available in <see cref="State"/>.
        /// </summary>
        /// <seealso cref="State"/>
        public event Action StateChanged;

        /// <summary>
        /// Event triggered when the data channel buffering changes. Users should monitor this to ensure
        /// calls to <see cref="SendMessage(byte[])"/> do not fail. Internally the data channel contains
        /// a buffer of messages to send that could not be sent immediately, for example due to
        /// congestion control. Once this buffer is full, any further call to <see cref="SendMessage(byte[])"/>
        /// will fail until some mesages are processed and removed to make space.
        /// </summary>
        /// <seealso cref="SendMessage(byte[])"/>.
        public event BufferingChangedDelegate BufferingChanged;

        /// <summary>
        /// Event triggered when a message is received through the data channel.
        /// </summary>
        /// <seealso cref="SendMessage(byte[])"/>
        public event Action<byte[]> MessageReceived;

        /// <summary>
<<<<<<< HEAD
        /// Reference (GC handle) keeping the internal delegates alive while they are registered
=======
        /// Event fires when a message is received through the data channel.
        /// </summary>
        /// <seealso cref="SendMessage(IntPtr,ulong)"/>
        public event Action<IntPtr, ulong> MessageReceivedUnsafe;

        /// <summary>
        /// GC handle keeping the internal delegates alive while they are registered
>>>>>>> a0a49298
        /// as callbacks with the native code.
        /// </summary>
        /// <seealso cref="Utils.MakeWrapperRef(object)"/>
        private IntPtr _argsRef;

        /// <summary>
        /// Handle to the native DataChannel object.
        /// </summary>
        /// <remarks>
        /// In native land this is a <code>mrsDataChannelHandle</code>.
        /// </remarks>
        internal IntPtr _nativeHandle = IntPtr.Zero;

        internal DataChannel(IntPtr nativeHandle, PeerConnection peer, IntPtr argsRef, int id, string label, bool ordered, bool reliable)
        {
            Debug.Assert(nativeHandle != IntPtr.Zero);
            _nativeHandle = nativeHandle;
            _argsRef = argsRef;
            PeerConnection = peer;
            ID = id;
            Label = label;
            Ordered = ordered;
            Reliable = reliable;
            State = ChannelState.Connecting; // see PeerConnection.AddDataChannelImpl()
        }

        /// <summary>
        /// Dispose of the native data channel. Invoked by its owner (<see cref="PeerConnection"/>).
        /// </summary>
        internal void DestroyNative()
        {
            _nativeHandle = IntPtr.Zero;
            State = ChannelState.Closed;
            Utils.ReleaseWrapperRef(_argsRef);
            _argsRef = IntPtr.Zero;
        }

        /// <summary>
        /// Send a message through the data channel. If the message cannot be sent, for example because of congestion
        /// control, it is buffered internally. If this buffer gets full, an exception is thrown and this call is aborted.
        /// The internal buffering is monitored via the <see cref="BufferingChanged"/> event.
        /// </summary>
        /// <param name="message">The message to send to the remote peer.</param>
        /// <exception xref="System.InvalidOperationException">The native data channel is not initialized.</exception>
        /// <exception xref="System.Exception">The internal buffer is full.</exception>
        /// <exception cref="DataChannelNotOpenException">The data channel is not open yet.</exception>
        /// <seealso cref="PeerConnection.InitializeAsync"/>
        /// <seealso cref="PeerConnection.Initialized"/>
        /// <seealso cref="BufferingChanged"/>
        public void SendMessage(byte[] message)
        {
            MainEventSource.Log.DataChannelSendMessage(ID, message.Length);
            // Check channel state before doing a P/Invoke call which would anyway fail
            if (State != ChannelState.Open)
            {
                throw new DataChannelNotOpenException();
            }
            uint res = DataChannelInterop.DataChannel_SendMessage(_nativeHandle, message, (ulong)message.LongLength);
            Utils.ThrowOnErrorCode(res);
        }

        /// <summary>
        /// Send a message through the data channel. If the message cannot be sent, for example because of congestion
        /// control, it is buffered internally. If this buffer gets full, an exception is thrown and this call is aborted.
        /// The internal buffering is monitored via the <see cref="BufferingChanged"/> event.
        /// </summary>
        /// <param name="message">The message to send to the remote peer.</param>
        /// <param name="size">The size of the message to send in octects.</param>
        /// <exception xref="InvalidOperationException">The native data channel is not initialized.</exception>
        /// <exception xref="Exception">The internal buffer is full.</exception>
        /// <seealso cref="PeerConnection.InitializeAsync"/>
        /// <seealso cref="PeerConnection.Initialized"/>
        /// <seealso cref="BufferingChanged"/>
        public void SendMessage(IntPtr message, ulong size)
        {
            MainEventSource.Log.DataChannelSendMessage(ID, (int)size);
            uint res = DataChannelInterop.DataChannel_SendMessage(_interopHandle, message, size);
            Utils.ThrowOnErrorCode(res);
        }

        internal void OnMessageReceived(IntPtr data, ulong size)
        {
            MainEventSource.Log.DataChannelMessageReceived(ID, (int)size);

            //< TODO - .NET Standard 2.1
            //https://docs.microsoft.com/en-us/dotnet/api/system.readonlyspan-1.-ctor?view=netstandard-2.1#System_ReadOnlySpan_1__ctor_System_Void__System_Int32_
            //var span = new ReadOnlySpan<byte>(data, size);
            //MessageReceived?.Invoke(span);

            var callback = MessageReceived;
            if (callback != null)
            {
                byte[] msg = new byte[size];
                unsafe
                {
                    fixed (void* ptr = msg)
                    {
                        Utils.MemCpy(ptr, (void*)data, size);
                    }
                }
                callback.Invoke(msg);
            }

            var unsafeCallback = MessageReceivedUnsafe;
            if (unsafeCallback != null)
            {
                unsafeCallback.Invoke(data, size);
            }
        }

        internal void OnBufferingChanged(ulong previous, ulong current, ulong limit)
        {
            MainEventSource.Log.DataChannelBufferingChanged(ID, previous, current, limit);
            BufferingChanged?.Invoke(previous, current, limit);
        }

        internal void OnStateChanged(int state, int id)
        {
            State = (ChannelState)state;
            MainEventSource.Log.DataChannelStateChanged(ID, State);
            StateChanged?.Invoke();
        }
    }
}<|MERGE_RESOLUTION|>--- conflicted
+++ resolved
@@ -132,17 +132,13 @@
         public event Action<byte[]> MessageReceived;
 
         /// <summary>
-<<<<<<< HEAD
-        /// Reference (GC handle) keeping the internal delegates alive while they are registered
-=======
         /// Event fires when a message is received through the data channel.
         /// </summary>
         /// <seealso cref="SendMessage(IntPtr,ulong)"/>
         public event Action<IntPtr, ulong> MessageReceivedUnsafe;
 
         /// <summary>
-        /// GC handle keeping the internal delegates alive while they are registered
->>>>>>> a0a49298
+        /// Reference (GC handle) keeping the internal delegates alive while they are registered
         /// as callbacks with the native code.
         /// </summary>
         /// <seealso cref="Utils.MakeWrapperRef(object)"/>
@@ -219,7 +215,7 @@
         public void SendMessage(IntPtr message, ulong size)
         {
             MainEventSource.Log.DataChannelSendMessage(ID, (int)size);
-            uint res = DataChannelInterop.DataChannel_SendMessage(_interopHandle, message, size);
+            uint res = DataChannelInterop.DataChannel_SendMessage(_nativeHandle, message, size);
             Utils.ThrowOnErrorCode(res);
         }
 
