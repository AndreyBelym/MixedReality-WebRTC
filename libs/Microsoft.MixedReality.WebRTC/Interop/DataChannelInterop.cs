--- conflicted
+++ resolved
@@ -41,10 +41,7 @@
         {
             public int id;
             public uint flags;
-<<<<<<< HEAD
-=======
             [MarshalAs(UnmanagedType.LPStr)]
->>>>>>> a0a49298
             public string label;
         }
 
@@ -64,7 +61,6 @@
 
         #region Native callbacks
 
-        // Note that CreateConfig is passed by value to allow correct string marshaling.
         [UnmanagedFunctionPointer(CallingConvention.StdCall, CharSet = CharSet.Ansi)]
         public delegate void MessageCallback(IntPtr userData, IntPtr data, ulong size);
 
@@ -88,18 +84,6 @@
             public StateCallback StateCallback;
         }
 
-<<<<<<< HEAD
-=======
-        [MonoPInvokeCallback(typeof(CreateObjectDelegate))]
-        public static IntPtr DataChannelCreateObjectCallback(IntPtr peer, CreateConfig config,
-            out Callbacks callbacks)
-        {
-            var peerWrapper = Utils.ToWrapper<PeerConnection>(peer);
-            var dataChannelWrapper = CreateWrapper(peerWrapper, in config, out callbacks);
-            return Utils.MakeWrapperRef(dataChannelWrapper);
-        }
-
->>>>>>> a0a49298
         [MonoPInvokeCallback(typeof(MessageCallback))]
         public static void DataChannelMessageCallback(IntPtr userData, IntPtr data, ulong size)
         {
@@ -126,11 +110,7 @@
 
         #region Utilities
 
-<<<<<<< HEAD
         public static DataChannel CreateWrapper(PeerConnection parent, in PeerConnectionInterop.DataChannelAddedInfo info)
-=======
-        public static DataChannel CreateWrapper(PeerConnection parent, in CreateConfig config, out Callbacks callbacks)
->>>>>>> a0a49298
         {
             // Create the callback args for the data channel
             var args = new CallbackArgs()
@@ -151,7 +131,6 @@
             var dataChannel = new DataChannel(info.dataChannelHandle, parent, argsRef, info.id, info.label, ordered, reliable);
             args.DataChannel = dataChannel;
 
-<<<<<<< HEAD
             // Assign a reference to it inside the UserData of the native object so it can be retrieved whenever needed
             IntPtr wrapperRef = Utils.MakeWrapperRef(dataChannel);
             DataChannel_SetUserData(info.dataChannelHandle, wrapperRef);
@@ -167,15 +146,6 @@
                 stateUserData = argsRef
             };
             DataChannel_RegisterCallbacks(info.dataChannelHandle, ref callbacks);
-=======
-            // Fill out the callbacks
-            callbacks.messageCallback = args.MessageCallback;
-            callbacks.messageUserData = userData;
-            callbacks.bufferingCallback = args.BufferingCallback;
-            callbacks.bufferingUserData = userData;
-            callbacks.stateCallback = args.StateCallback;
-            callbacks.stateUserData = userData;
->>>>>>> a0a49298
 
             return dataChannel;
         }
