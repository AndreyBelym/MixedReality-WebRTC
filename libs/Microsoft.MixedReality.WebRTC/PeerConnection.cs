// Copyright (c) Microsoft Corporation.
// Licensed under the MIT License.

using System;
using System.Collections.Generic;
using System.Diagnostics;
using System.Runtime.CompilerServices;
using System.Runtime.InteropServices;
using System.Text;
using System.Threading;
using System.Threading.Tasks;
using Microsoft.MixedReality.WebRTC.Interop;
using Microsoft.MixedReality.WebRTC.Tracing;

[assembly: InternalsVisibleTo("Microsoft.MixedReality.WebRTC.Tests")]

namespace Microsoft.MixedReality.WebRTC
{
    /// <summary>
    /// Type of ICE candidates offered to the remote peer.
    /// </summary>
    public enum IceTransportType : int
    {
        /// <summary>
        /// No ICE candidate offered.
        /// </summary>
        None = 0,

        /// <summary>
        /// Only advertize relay-type candidates, like TURN servers, to avoid leaking the IP address of the client.
        /// </summary>
        Relay = 1,

        /// ?
        NoHost = 2,

        /// <summary>
        /// Offer all types of ICE candidates.
        /// </summary>
        All = 3
    }

    /// <summary>
    /// Bundle policy.
    /// See https://www.w3.org/TR/webrtc/#rtcbundlepolicy-enum.
    /// </summary>
    public enum BundlePolicy : int
    {
        /// <summary>
        /// Gather ICE candidates for each media type in use (audio, video, and data). If the remote endpoint is
        /// not bundle-aware, negotiate only one audio and video track on separate transports.
        /// </summary>
        Balanced = 0,

        /// <summary>
        /// Gather ICE candidates for only one track. If the remote endpoint is not bundle-aware, negotiate only
        /// one media track.
        /// </summary>
        MaxBundle = 1,

        /// <summary>
        /// Gather ICE candidates for each track. If the remote endpoint is not bundle-aware, negotiate all media
        /// tracks on separate transports.
        /// </summary>
        MaxCompat = 2
    }

    /// <summary>
    /// SDP semantic used for (re)negotiating a peer connection.
    /// </summary>
    public enum SdpSemantic : int
    {
        /// <summary>
        /// Unified plan, as standardized in the WebRTC 1.0 standard.
        /// </summary>
        UnifiedPlan = 0,

        /// <summary>
        /// Legacy Plan B, deprecated and soon removed.
        /// Only available for compatiblity with older implementations if needed.
        /// Do not use unless there is a problem with the Unified Plan.
        /// </summary>
        PlanB = 1
    }

    /// <summary>
    /// ICE server configuration (STUN and/or TURN).
    /// </summary>
    public class IceServer
    {
        /// <summary>
        /// List of TURN and/or STUN server URLs to use for NAT bypass, in order of preference.
        ///
        /// The scheme is defined in the core WebRTC implementation, and is in short:
        /// stunURI     = stunScheme ":" stun-host [ ":" stun-port ]
        /// stunScheme  = "stun" / "stuns"
        /// turnURI     = turnScheme ":" turn-host [ ":" turn-port ] [ "?transport=" transport ]
        /// turnScheme  = "turn" / "turns"
        /// </summary>
        public List<string> Urls = new List<string>();

        /// <summary>
        /// Optional TURN server username.
        /// </summary>
        public string TurnUserName = string.Empty;

        /// <summary>
        /// Optional TURN server credentials.
        /// </summary>
        public string TurnPassword = string.Empty;

        /// <summary>
        /// Format the ICE server data according to the encoded marshalling of the C++ API.
        /// </summary>
        /// <returns>The encoded string of ICE servers.</returns>
        public override string ToString()
        {
            string ret = string.Join("\n", Urls);
            if (TurnUserName.Length > 0)
            {
                ret += $"\nusername:{TurnUserName}";
                if (TurnPassword.Length > 0)
                {
                    ret += $"\npassword:{TurnPassword}";
                }
            }
            return ret;
        }
    }

    /// <summary>
    /// Configuration to initialize a <see cref="PeerConnection"/>.
    /// </summary>
    public class PeerConnectionConfiguration
    {
        /// <summary>
        /// List of TURN and/or STUN servers to use for NAT bypass, in order of preference.
        /// </summary>
        public List<IceServer> IceServers = new List<IceServer>();

        /// <summary>
        /// ICE transport policy for the connection.
        /// </summary>
        public IceTransportType IceTransportType = IceTransportType.All;

        /// <summary>
        /// Bundle policy for the connection.
        /// </summary>
        public BundlePolicy BundlePolicy = BundlePolicy.Balanced;

        /// <summary>
        /// SDP semantic for the connection.
        /// </summary>
        /// <remarks>Plan B is deprecated, do not use it.</remarks>
        public SdpSemantic SdpSemantic = SdpSemantic.UnifiedPlan;
    }

    /// <summary>
    /// State of an ICE connection.
    /// </summary>
    /// <remarks>
    /// Due to the underlying implementation, this is currently a mix of the
    /// <see href="https://www.w3.org/TR/webrtc/#rtcicegatheringstate-enum">RTPIceGatheringState</see>
    /// and the <see href="https://www.w3.org/TR/webrtc/#rtcpeerconnectionstate-enum">RTPPeerConnectionState</see>
    /// from the WebRTC 1.0 standard.
    /// </remarks>
    /// <seealso href="https://www.w3.org/TR/webrtc/#rtcicegatheringstate-enum"/>
    /// <seealso href="https://www.w3.org/TR/webrtc/#rtcpeerconnectionstate-enum"/>
    public enum IceConnectionState : int
    {
        /// <summary>
        /// Newly created ICE connection. This is the starting state.
        /// </summary>
        New = 0,

        /// <summary>
        /// ICE connection received an offer, but transports are not writable yet.
        /// </summary>
        Checking = 1,

        /// <summary>
        /// Transports are writable.
        /// </summary>
        Connected = 2,

        /// <summary>
        /// ICE connection finished establishing.
        /// </summary>
        Completed = 3,

        /// <summary>
        /// Failed establishing an ICE connection.
        /// </summary>
        Failed = 4,

        /// <summary>
        /// ICE connection is disconnected, there is no more writable transport.
        /// </summary>
        Disconnected = 5,

        /// <summary>
        /// The peer connection was closed entirely.
        /// </summary>
        Closed = 6,
    }

    /// <summary>
    /// Identifier for a video capture device.
    /// </summary>
    [Serializable]
    public struct VideoCaptureDevice
    {
        /// <summary>
        /// Unique device identifier.
        /// </summary>
        public string id;

        /// <summary>
        /// Friendly device name.
        /// </summary>
        public string name;
    }

    /// <summary>
    /// Capture format for a video track.
    /// </summary>
    [Serializable]
    public struct VideoCaptureFormat
    {
        /// <summary>
        /// Frame width, in pixels.
        /// </summary>
        public uint width;

        /// <summary>
        /// Frame height, in pixels.
        /// </summary>
        public uint height;

        /// <summary>
        /// Capture framerate, in frames per second.
        /// </summary>
        public double framerate;

        /// <summary>
        /// FOURCC identifier of the video encoding.
        /// </summary>
        public uint fourcc;
    }

    /// <summary>
    /// The WebRTC peer connection object is the entry point to using WebRTC.
    /// </summary>
    public class PeerConnection : IDisposable
    {
        /// <summary>
        /// Delegate for <see cref="DataChannelAdded"/> event.
        /// </summary>
        /// <param name="channel">The newly added data channel.</param>
        public delegate void DataChannelAddedDelegate(DataChannel channel);

        /// <summary>
        /// Delegate for <see cref="DataChannelRemoved"/> event.
        /// </summary>
        /// <param name="channel">The data channel just removed.</param>
        public delegate void DataChannelRemovedDelegate(DataChannel channel);

        /// <summary>
        /// Delegate for <see cref="LocalSdpReadytoSend"/> event.
        /// </summary>
        /// <param name="type">SDP message type, one of "offer", "answer", or "ice".</param>
        /// <param name="sdp">Raw SDP message content.</param>
        public delegate void LocalSdpReadyToSendDelegate(string type, string sdp);

        /// <summary>
        /// Delegate for the <see cref="IceCandidateReadytoSend"/> event.
        /// </summary>
        /// <param name="candidate">Raw SDP message describing the ICE candidate.</param>
        /// <param name="sdpMlineindex">Index of the m= line.</param>
        /// <param name="sdpMid">Media identifier</param>
        public delegate void IceCandidateReadytoSendDelegate(string candidate, int sdpMlineindex, string sdpMid);

        /// <summary>
        /// Delegate for the <see cref="IceStateChanged"/> event.
        /// </summary>
        /// <param name="newState">The new ICE connection state.</param>
        public delegate void IceStateChangedDelegate(IceConnectionState newState);

        /// <summary>
        /// Kind of WebRTC track.
        /// </summary>
        public enum TrackKind : uint
        {
            /// <summary>
            /// Unknown track kind. Generally not initialized or error.
            /// </summary>
            Unknown = 0,

            /// <summary>
            /// Audio track.
            /// </summary>
            Audio = 1,

            /// <summary>
            /// Video track.
            /// </summary>
            Video = 2,

            /// <summary>
            /// Data track.
            /// </summary>
            Data = 3
        };

        /// <summary>
        /// Kind of video profile. This corresponds to the <see xref="Windows.Media.Capture.KnownVideoProfile"/>
        /// enum of the <see xref="Windows.Media.Capture.MediaCapture"/> API.
        /// </summary>
        /// <seealso href="https://docs.microsoft.com/en-us/uwp/api/windows.media.capture.knownvideoprofile"/>
        public enum VideoProfileKind : int
        {
            /// <summary>
            /// Unspecified video profile kind. Used to remove any constraint on the video profile kind.
            /// </summary>
            Unspecified,

            /// <summary>
            /// Video profile for video recording, often of higher quality and framerate at the expense
            /// of power consumption and latency.
            /// </summary>
            VideoRecording,

            /// <summary>
            /// Video profile for high quality photo capture.
            /// </summary>
            HighQualityPhoto,

            /// <summary>
            /// Balanced video profile to capture both videos and photos.
            /// </summary>
            BalancedVideoAndPhoto,

            /// <summary>
            /// Video profile for video conferencing, often of lower power consumption
            /// and lower latency by deprioritizing higher resolutions.
            /// This is the recommended profile for most WebRTC applications, if supported.
            /// </summary>
            VideoConferencing,

            /// <summary>
            /// Video profile for capturing a sequence of photos.
            /// </summary>
            PhotoSequence,

            /// <summary>
            /// Video profile containing high framerate capture formats.
            /// </summary>
            HighFrameRate,

            /// <summary>
            /// Video profile for capturing a variable sequence of photos.
            /// </summary>
            VariablePhotoSequence,

            /// <summary>
            /// Video profile for capturing videos with High Dynamic Range (HDR) and Wide Color Gamut (WCG).
            /// </summary>
            HdrWithWcgVideo,

            /// <summary>
            /// Video profile for capturing photos with High Dynamic Range (HDR) and Wide Color Gamut (WCG).
            /// </summary>
            HdrWithWcgPhoto,

            /// <summary>
            /// Video profile for capturing videos with High Dynamic Range (HDR).
            /// </summary>
            VideoHdr8,
        };

        /// <summary>
        /// Settings for adding a local video track.
        /// </summary>
        public class LocalVideoTrackSettings
        {
            /// <summary>
            /// Name of the track to create, as used for the SDP negotiation.
            /// This name needs to comply with the requirements of an SDP token, as described in the SDP RFC
            /// https://tools.ietf.org/html/rfc4566#page-43. In particular the name cannot contain spaces nor
            /// double quotes <code>"</code>.
            /// The track name can optionally be empty, in which case the implementation will create a valid
            /// random track name.
            /// </summary>
            public string trackName = string.Empty;

            /// <summary>
            /// Optional video capture device to use for capture.
            /// Use the default device if not specified.
            /// </summary>
            public VideoCaptureDevice videoDevice = default;

            /// <summary>
            /// Optional unique identifier of the video profile to use for capture,
            /// if the device supports video profiles, as retrieved by one of:
            /// - <see xref="MediaCapture.FindAllVideoProfiles"/>
            /// - <see xref="MediaCapture.FindKnownVideoProfiles"/>
            /// This requires <see cref="videoDevice"/> to be specified.
            /// </summary>
            public string videoProfileId = string.Empty;

            /// <summary>
            /// Optional video profile kind to restrict the list of video profiles to consider.
            /// Note that this is not exclusive with <see cref="videoProfileId"/>, although in
            /// practice it is recommended to specify only one or the other.
            /// This requires <see cref="videoDevice"/> to be specified.
            /// </summary>
            public VideoProfileKind videoProfileKind = VideoProfileKind.Unspecified;

            /// <summary>
            /// Enable Mixed Reality Capture (MRC) on devices supporting the feature.
            /// This setting is silently ignored on device not supporting MRC.
            /// </summary>
            /// <remarks>
            /// This is only supported on UWP.
            /// </remarks>
            public bool enableMrc = true;

            /// <summary>
            /// Display the on-screen recording indicator while MRC is enabled.
            /// This setting is silently ignored on device not supporting MRC, or if
            /// <see cref="enableMrc"/> is set to <c>false</c>.
            /// </summary>
            /// <remarks>
            /// This is only supported on UWP.
            /// </remarks>
            public bool enableMrcRecordingIndicator = true;

            /// <summary>
            /// Optional capture resolution width, in pixels.
            /// This must be a resolution width the device supports.
            /// </summary>
            public uint? width;

            /// <summary>
            /// Optional capture resolution height, in pixels.
            /// This must be a resolution width the device supports.
            /// </summary>
            public uint? height;

            /// <summary>
            /// Optional capture frame rate, in frames per second (FPS).
            /// This must be a capture framerate the device supports.
            /// </summary>
            /// <remarks>
            /// This is compared by strict equality, so is best left unspecified or to an exact value
            /// retrieved by <see cref="GetVideoCaptureFormatsAsync"/>.
            /// </remarks>
            public double? framerate;
        }


        #region Codec filtering

        /// <summary>
        /// Name of the preferred audio codec, or empty to let WebRTC decide.
        /// See https://en.wikipedia.org/wiki/RTP_audio_video_profile for the standard SDP names.
        /// </summary>
        public string PreferredAudioCodec = string.Empty;

        /// <summary>
        /// Advanced use only. A semicolon-separated list of "key=value" pairs of arguments
        /// passed as extra parameters to the preferred audio codec during SDP filtering.
        /// This enables configuring codec-specific parameters. Arguments are passed as is,
        /// and there is no check on the validity of the parameter names nor their value.
        /// This is ignored if <see cref="PreferredAudioCodec"/> is an empty string, or is not
        /// a valid codec name found in the SDP message offer.
        /// </summary>
        public string PreferredAudioCodecExtraParams = string.Empty;

        /// <summary>
        /// Name of the preferred video codec, or empty to let WebRTC decide.
        /// See https://en.wikipedia.org/wiki/RTP_audio_video_profile for the standard SDP names.
        /// </summary>
        public string PreferredVideoCodec = string.Empty;

        /// <summary>
        /// Advanced use only. A semicolon-separated list of "key=value" pairs of arguments
        /// passed as extra parameters to the preferred video codec during SDP filtering.
        /// This enables configuring codec-specific parameters. Arguments are passed as is,
        /// and there is no check on the validity of the parameter names nor their value.
        /// This is ignored if <see cref="PreferredVideoCodec"/> is an empty string, or is not
        /// a valid codec name found in the SDP message offer.
        /// </summary>
        public string PreferredVideoCodecExtraParams = string.Empty;

        #endregion


        /// <summary>
        /// Boolean property indicating whether the peer connection has been initialized.
        /// </summary>
        public bool Initialized
        {
            get
            {
                lock (_openCloseLock)
                {
                    return (_initTask != null);
                }
            }
        }

        /// <summary>
        /// Indicates whether the peer connection is established and can exchange some
        /// track content (audio/video/data) with the remote peer.
        /// </summary>
        /// <remarks>
        /// This does not indicate whether the ICE exchange is done, as it
        /// may continue after the peer connection negotiated a first session.
        /// For ICE connection status, see the <see cref="IceStateChanged"/> event.
        /// </remarks>
        public bool IsConnected { get; private set; } = false;

        /// <summary>
        /// Event fired when a connection is established.
        /// </summary>
        public event Action Connected;

        /// <summary>
        /// Event fired when a data channel is added to the peer connection.
        /// This event is always fired, whether the data channel is created by the local peer
        /// or the remote peer, and is negotiated (out-of-band) or not (in-band).
        /// If an in-band data channel is created by the local peer, the <see cref="DataChannel.ID"/>
        /// field is not yet available when this event is fired, because the ID has not been
        /// agreed upon with the remote peer yet.
        /// </summary>
        public event DataChannelAddedDelegate DataChannelAdded;

        /// <summary>
        /// Event fired when a data channel is removed from the peer connection.
        /// This event is always fired, whatever its creation method (negotiated or not)
        /// and original creator (local or remote peer).
        /// </summary>
        public event DataChannelRemovedDelegate DataChannelRemoved;

        /// <summary>
        /// Event that occurs when a local SDP message is ready to be transmitted.
        /// </summary>
        public event LocalSdpReadyToSendDelegate LocalSdpReadytoSend;

        /// <summary>
        /// Event that occurs when a local ICE candidate is ready to be transmitted.
        /// </summary>
        public event IceCandidateReadytoSendDelegate IceCandidateReadytoSend;

        /// <summary>
        /// Event that occurs when the state of the ICE connection changed.
        /// </summary>
        public event IceStateChangedDelegate IceStateChanged;

        /// <summary>
        /// Event that occurs when a renegotiation of the session is needed.
        /// This generally occurs as a result of adding or removing tracks,
        /// and the user should call <see cref="CreateOffer"/> to actually
        /// start a renegotiation.
        /// </summary>
        public event Action RenegotiationNeeded;

        /// <summary>
        /// Event that occurs when a remote track is added to the current connection.
        /// </summary>
        public event Action<TrackKind> TrackAdded;

        /// <summary>
        /// Event that occurs when a remote track is removed from the current connection.
        /// </summary>
        public event Action<TrackKind> TrackRemoved;

        /// <summary>
        /// Event that occurs when a video frame from a remote peer has been
        /// received and is available for render.
        /// </summary>
        public event I420AVideoFrameDelegate I420ARemoteVideoFrameReady;

        /// <summary>
        /// Event that occurs when a video frame from a remote peer has been
        /// received and is available for render.
        /// </summary>
        public event ARGBVideoFrameDelegate ARGBRemoteVideoFrameReady;

        /// <summary>
        /// Event that occurs when an audio frame from a local track has been
        /// produced locally and is available for render.
        /// </summary>
        /// <remarks>
        /// WARNING -- This is currently not implemented in the underlying WebRTC
        /// implementation, so THIS EVENT IS NEVER FIRED.
        /// </remarks>
        public event AudioFrameDelegate LocalAudioFrameReady;

        /// <summary>
        /// Event that occurs when an audio frame from a remote peer has been
        /// received and is available for render.
        /// </summary>
        public event AudioFrameDelegate RemoteAudioFrameReady;

        /// <summary>
        /// GCHandle to self for the various native callbacks.
        /// This also acts as a marker of a connection created or in the process of being created.
        /// </summary>
        private GCHandle _selfHandle;

        /// <summary>
        /// Handle to the native PeerConnection object.
        /// </summary>
        /// <remarks>
        /// In native land this is a <code>Microsoft::MixedReality::WebRTC::PeerConnectionHandle</code>.
        /// </remarks>
        private PeerConnectionHandle _nativePeerhandle = new PeerConnectionHandle();

        /// <summary>
        /// Initialization task returned by <see cref="InitializeAsync"/>.
        /// </summary>
        private Task _initTask = null;

        /// <summary>
        /// Boolean to indicate if <see cref="Close"/> has been called and is waiting for a pending
        /// initializing task <see cref="_initTask"/> to complete or cancel.
        /// </summary>
        private bool _isClosing = false;

        /// <summary>
        /// Lock for asynchronous opening and closing of the connection, protecting
        /// changes to <see cref="_nativePeerhandle"/>, <see cref="_selfHandle"/>,
        /// <see cref="_initTask"/>, and <see cref="_isClosing"/>.
        /// </summary>
        private object _openCloseLock = new object();

        private PeerConnectionInterop.InteropCallbacks _interopCallbacks;
        private PeerConnectionInterop.PeerCallbackArgs _peerCallbackArgs;


        #region Initializing and shutdown

        /// <summary>
        /// Create a new peer connection object. The object is initially created empty, and cannot be used
        /// until <see cref="InitializeAsync(PeerConnectionConfiguration, CancellationToken)"/> has completed
        /// successfully.
        /// </summary>
        public PeerConnection()
        {
            MainEventSource.Log.Initialize();
        }

        /// <summary>
        /// Initialize the current peer connection object asynchronously.
        /// </summary>
        /// <param name="config">Configuration for initializing the peer connection.</param>
        /// <param name="token">Optional cancellation token for the initialize task. This is only used if
        /// the singleton task was created by this call, and not a prior call.</param>
        /// <returns>The singleton task used to initialize the underlying native peer connection.</returns>
        /// <remarks>This method is multi-thread safe, and will always return the same task object
        /// from the first call to it until the peer connection object is deinitialized. This allows
        /// multiple callers to all execute some action following the initialization, without the need
        /// to force a single caller and to synchronize with it.</remarks>
        public Task InitializeAsync(PeerConnectionConfiguration config = default, CancellationToken token = default)
        {
            lock (_openCloseLock)
            {
                // If Close() is waiting for _initTask to finish, do not return it.
                if (_isClosing)
                {
                    throw new OperationCanceledException("A closing operation is pending.");
                }

                // If _initTask has already been created, return it.
                if (_initTask != null)
                {
                    return _initTask;
                }

                // Allocate a GC handle to self for static P/Invoke callbacks to be able to call
                // back into methods of this peer connection object. The handle is released when
                // the peer connection is closed, to allow this object to be destroyed.
                Debug.Assert(!_selfHandle.IsAllocated);
                _selfHandle = GCHandle.Alloc(this, GCHandleType.Normal);

                // Create and lock in memory delegates for all the static callback wrappers (see below).
                // This avoids delegates being garbage-collected, since the P/Invoke mechanism by itself
                // does not guarantee their lifetime.
                _interopCallbacks = new PeerConnectionInterop.InteropCallbacks()
                {
                    Peer = this,
                    DataChannelCreateObjectCallback = DataChannelInterop.DataChannelCreateObjectCallback,
                };
                _peerCallbackArgs = new PeerConnectionInterop.PeerCallbackArgs()
                {
                    Peer = this,
                    DataChannelAddedCallback = PeerConnectionInterop.DataChannelAddedCallback,
                    DataChannelRemovedCallback = PeerConnectionInterop.DataChannelRemovedCallback,
                    ConnectedCallback = PeerConnectionInterop.ConnectedCallback,
                    LocalSdpReadytoSendCallback = PeerConnectionInterop.LocalSdpReadytoSendCallback,
                    IceCandidateReadytoSendCallback = PeerConnectionInterop.IceCandidateReadytoSendCallback,
                    IceStateChangedCallback = PeerConnectionInterop.IceStateChangedCallback,
                    RenegotiationNeededCallback = PeerConnectionInterop.RenegotiationNeededCallback,
                    TrackAddedCallback = PeerConnectionInterop.TrackAddedCallback,
                    TrackRemovedCallback = PeerConnectionInterop.TrackRemovedCallback,
                    I420ARemoteVideoFrameCallback = PeerConnectionInterop.I420ARemoteVideoFrameCallback,
                    ARGBRemoteVideoFrameCallback = PeerConnectionInterop.ARGBRemoteVideoFrameCallback,
                    LocalAudioFrameCallback = PeerConnectionInterop.LocalAudioFrameCallback,
                    RemoteAudioFrameCallback = PeerConnectionInterop.RemoteAudioFrameCallback
                };

                // Cache values in local variables before starting async task, to avoid any
                // subsequent external change from affecting that task.
                // Also set default values, as the native call doesn't handle NULL.
                var nativeConfig = new PeerConnectionInterop.PeerConnectionConfiguration
                {
                    EncodedIceServers = string.Join("\n\n", config.IceServers),
                    IceTransportType = config.IceTransportType,
                    BundlePolicy = config.BundlePolicy,
                    SdpSemantic = config.SdpSemantic,
                };

                // On UWP PeerConnectionCreate() fails on main UI thread, so always initialize the native peer
                // connection asynchronously from a background worker thread.
<<<<<<< HEAD
                //using (var cancelOrCloseToken = CancellationTokenSource.CreateLinkedTokenSource(_initCTS.Token, token))
                //{
=======
>>>>>>> 9d83cf5d
                _initTask = Task.Run(() =>
                {
                    token.ThrowIfCancellationRequested();

                    uint res = PeerConnectionInterop.PeerConnection_Create(nativeConfig, GCHandle.ToIntPtr(_selfHandle), out _nativePeerhandle);

                    lock (_openCloseLock)
                    {
                        // Handle errors
                        if ((res != Utils.MRS_SUCCESS) || _nativePeerhandle.IsInvalid)
                        {
                            if (_selfHandle.IsAllocated)
                            {
                                _interopCallbacks = null;
                                _peerCallbackArgs = null;
                                _selfHandle.Free();
                            }

                            Utils.ThrowOnErrorCode(res);
                            throw new Exception(); // if res == MRS_SUCCESS but handle is NULL
                        }

                        // The connection may have been aborted while being created, either via the
                        // cancellation token, or by calling Close() after the synchronous codepath
                        // above but before this task had a chance to run in the background.
                        if (token.IsCancellationRequested)
                        {
                            // Cancelled by token
                            _nativePeerhandle.Close();
                            throw new OperationCanceledException(token);
                        }
                        if (!_selfHandle.IsAllocated)
                        {
                            // Cancelled by calling Close()
                            _nativePeerhandle.Close();
                            throw new OperationCanceledException();
                        }

                        // Register all trampoline callbacks. Note that even passing a static managed method
                        // for the callback is not safe, because the compiler implicitly creates a delegate
                        // object (a static method is not a delegate itself; it can be wrapped inside one),
                        // and that delegate object will be garbage collected immediately at the end of this
                        // block. Instead, a delegate needs to be explicitly created and locked in memory.
                        // Since the current PeerConnection instance is already locked via _selfHandle,
                        // and it references all delegates via _peerCallbackArgs, those also can't be GC'd.
                        var self = GCHandle.ToIntPtr(_selfHandle);
                        var interopCallbacks = new PeerConnectionInterop.MarshaledInteropCallbacks
                        {
                            DataChannelCreateObjectCallback = _interopCallbacks.DataChannelCreateObjectCallback
                        };
                        PeerConnectionInterop.PeerConnection_RegisterInteropCallbacks(
                            _nativePeerhandle, in interopCallbacks);
                        PeerConnectionInterop.PeerConnection_RegisterConnectedCallback(
                            _nativePeerhandle, _peerCallbackArgs.ConnectedCallback, self);
                        PeerConnectionInterop.PeerConnection_RegisterLocalSdpReadytoSendCallback(
                            _nativePeerhandle, _peerCallbackArgs.LocalSdpReadytoSendCallback, self);
                        PeerConnectionInterop.PeerConnection_RegisterIceCandidateReadytoSendCallback(
                            _nativePeerhandle, _peerCallbackArgs.IceCandidateReadytoSendCallback, self);
                        PeerConnectionInterop.PeerConnection_RegisterIceStateChangedCallback(
                            _nativePeerhandle, _peerCallbackArgs.IceStateChangedCallback, self);
                        PeerConnectionInterop.PeerConnection_RegisterRenegotiationNeededCallback(
                            _nativePeerhandle, _peerCallbackArgs.RenegotiationNeededCallback, self);
                        PeerConnectionInterop.PeerConnection_RegisterTrackAddedCallback(
                            _nativePeerhandle, _peerCallbackArgs.TrackAddedCallback, self);
                        PeerConnectionInterop.PeerConnection_RegisterTrackRemovedCallback(
                            _nativePeerhandle, _peerCallbackArgs.TrackRemovedCallback, self);
                        PeerConnectionInterop.PeerConnection_RegisterDataChannelAddedCallback(
                            _nativePeerhandle, _peerCallbackArgs.DataChannelAddedCallback, self);
                        PeerConnectionInterop.PeerConnection_RegisterDataChannelRemovedCallback(
                            _nativePeerhandle, _peerCallbackArgs.DataChannelRemovedCallback, self);
                        PeerConnectionInterop.PeerConnection_RegisterI420ARemoteVideoFrameCallback(
                            _nativePeerhandle, _peerCallbackArgs.I420ARemoteVideoFrameCallback, self);
                        PeerConnectionInterop.PeerConnection_RegisterARGBRemoteVideoFrameCallback(
                            _nativePeerhandle, _peerCallbackArgs.ARGBRemoteVideoFrameCallback, self);
                        PeerConnectionInterop.PeerConnection_RegisterLocalAudioFrameCallback(
                            _nativePeerhandle, _peerCallbackArgs.LocalAudioFrameCallback, self);
                        PeerConnectionInterop.PeerConnection_RegisterRemoteAudioFrameCallback(
                            _nativePeerhandle, _peerCallbackArgs.RemoteAudioFrameCallback, self);
                    }
                }, token);

                return _initTask;
            }
        }

        /// <summary>
        /// Close the peer connection and destroy the underlying native resources.
        /// </summary>
        /// <remarks>This is equivalent to <see cref="Dispose"/>.</remarks>
        public void Close()
        {
            // Begin shutdown sequence
            Task initTask = null;
            lock (_openCloseLock)
            {
                // If the connection is not initialized, return immediately.
                if (_initTask == null)
                {
                    return;
                }

                // Indicate to InitializeAsync() that it should stop returning _initTask
                // or create a new instance of it, even if it is NULL.
                _isClosing = true;

                // Ensure both Initialized and IsConnected return false
                initTask = _initTask;
                _initTask = null; // This marks the Initialized property as false
                IsConnected = false;

                // Unregister all callbacks and free the delegates
                var interopCallbacks = new PeerConnectionInterop.MarshaledInteropCallbacks();
                PeerConnectionInterop.PeerConnection_RegisterInteropCallbacks(
                    _nativePeerhandle, in interopCallbacks);
                PeerConnectionInterop.PeerConnection_RegisterConnectedCallback(
                    _nativePeerhandle, null, IntPtr.Zero);
                PeerConnectionInterop.PeerConnection_RegisterLocalSdpReadytoSendCallback(
                    _nativePeerhandle, null, IntPtr.Zero);
                PeerConnectionInterop.PeerConnection_RegisterIceCandidateReadytoSendCallback(
                    _nativePeerhandle, null, IntPtr.Zero);
                PeerConnectionInterop.PeerConnection_RegisterIceStateChangedCallback(
                    _nativePeerhandle, null, IntPtr.Zero);
                PeerConnectionInterop.PeerConnection_RegisterRenegotiationNeededCallback(
                    _nativePeerhandle, null, IntPtr.Zero);
                PeerConnectionInterop.PeerConnection_RegisterTrackAddedCallback(
                    _nativePeerhandle, null, IntPtr.Zero);
                PeerConnectionInterop.PeerConnection_RegisterTrackRemovedCallback(
                    _nativePeerhandle, null, IntPtr.Zero);
                PeerConnectionInterop.PeerConnection_RegisterDataChannelAddedCallback(
                    _nativePeerhandle, null, IntPtr.Zero);
                PeerConnectionInterop.PeerConnection_RegisterDataChannelRemovedCallback(
                    _nativePeerhandle, null, IntPtr.Zero);
                PeerConnectionInterop.PeerConnection_RegisterI420ARemoteVideoFrameCallback(
                    _nativePeerhandle, null, IntPtr.Zero);
                PeerConnectionInterop.PeerConnection_RegisterARGBRemoteVideoFrameCallback(
                    _nativePeerhandle, null, IntPtr.Zero);
                PeerConnectionInterop.PeerConnection_RegisterLocalAudioFrameCallback(
                    _nativePeerhandle, null, IntPtr.Zero);
                PeerConnectionInterop.PeerConnection_RegisterRemoteAudioFrameCallback(
                    _nativePeerhandle, null, IntPtr.Zero);
                if (_selfHandle.IsAllocated)
                {
                    _interopCallbacks = null;
                    _peerCallbackArgs = null;
                    _selfHandle.Free();
                }
            }

            // Wait for any pending initializing to finish.
            // This must be outside of the lock because the initialization task will
            // eventually need to acquire the lock to complete.
            initTask.Wait();

            // Close the native peer connection, disconnecting from the remote peer if currently connected.
            PeerConnectionInterop.PeerConnection_Close(_nativePeerhandle);

            // Destroy the native peer connection object. This may be delayed if a P/Invoke callback is underway,
            // but will be handled at some point anyway, even if the PeerConnection managed instance is gone.
            _nativePeerhandle.Close();

            // Complete shutdown sequence and re-enable InitializeAsync()
            lock (_openCloseLock)
            {
                _isClosing = false;
            }
        }

        /// <summary>
        /// Dispose of native resources by closing the peer connection.
        /// </summary>
        /// <remarks>This is equivalent to <see cref="Close"/>.</remarks>
        public void Dispose() => Close();

        #endregion


        #region Local audio and video tracks

        /// <summary>
        /// Add to the current connection a video track from a local video capture device (webcam).
        /// </summary>
        /// <param name="settings">Video capture settings for the local video track.</param>
        /// <returns>Asynchronous task completed once the device is capturing and the track is added.</returns>
        /// <remarks>
        /// On UWP this requires the "webcam" capability.
        /// See <see href="https://docs.microsoft.com/en-us/windows/uwp/packaging/app-capability-declarations"/>
        /// for more details.
        /// </remarks>
        /// <exception xref="InvalidOperationException">The peer connection is not intialized.</exception>
        public Task<LocalVideoTrack> AddLocalVideoTrackAsync(LocalVideoTrackSettings settings = default)
        {
            ThrowIfConnectionNotOpen();
            return Task.Run(() =>
            {
                // On UWP this cannot be called from the main UI thread, so always call it from
                // a background worker thread.
                var config = (settings != null ? new PeerConnectionInterop.VideoDeviceConfiguration
                {
                    VideoDeviceId = settings.videoDevice.id,
                    VideoProfileId = settings.videoProfileId,
                    VideoProfileKind = settings.videoProfileKind,
                    Width = settings.width.GetValueOrDefault(0),
                    Height = settings.height.GetValueOrDefault(0),
                    Framerate = settings.framerate.GetValueOrDefault(0.0),
                    EnableMixedRealityCapture = (mrsBool)settings.enableMrc,
                    EnableMRCRecordingIndicator = (mrsBool)settings.enableMrcRecordingIndicator
                } : new PeerConnectionInterop.VideoDeviceConfiguration());
                string trackName = settings.trackName;
                if (trackName.Length == 0)
                {
                    trackName = Guid.NewGuid().ToString();
                }
                uint res = PeerConnectionInterop.PeerConnection_AddLocalVideoTrack(_nativePeerhandle, trackName, config,
                    out IntPtr trackHandle);
                Utils.ThrowOnErrorCode(res);
                var track = new LocalVideoTrack(this, _nativePeerhandle, trackHandle, settings.trackName);
                return track;
            });
        }

        /// <summary>
        /// Remove from the current connection the local video track added with <see cref="AddLocalAudioTrackAsync"/>.
        /// </summary>
        /// <exception xref="InvalidOperationException">The peer connection is not intialized.</exception>
        public void RemoveLocalVideoTrack(LocalVideoTrack track)
        {
            ThrowIfConnectionNotOpen();
            PeerConnectionInterop.PeerConnection_RemoveLocalVideoTrack(_nativePeerhandle, track._nativeHandle);
            track.OnTrackRemoved(this);
        }

        /// <summary>
        /// Add to the current connection an audio track from a local audio capture device (microphone).
        /// </summary>
        /// <returns>Asynchronous task completed once the device is capturing and the track is added.</returns>
        /// <remarks>
        /// On UWP this requires the "microphone" capability.
        /// See <see href="https://docs.microsoft.com/en-us/windows/uwp/packaging/app-capability-declarations"/>
        /// for more details.
        /// </remarks>
        /// <exception xref="InvalidOperationException">The peer connection is not intialized.</exception>
        public Task AddLocalAudioTrackAsync()
        {
            ThrowIfConnectionNotOpen();
            return Task.Run(() =>
            {
                // On UWP this cannot be called from the main UI thread, so always call it from
                // a background worker thread.
                if (PeerConnectionInterop.PeerConnection_AddLocalAudioTrack(_nativePeerhandle) != Utils.MRS_SUCCESS)
                {
                    throw new Exception();
                }
            });
        }

        /// <summary>
        /// Enable or disable the local audio track associated with this peer connection.
        /// Disable audio tracks are still active, but are silent.
        /// </summary>
        /// <param name="enabled"><c>true</c> to enable the track, or <c>false</c> to disable it</param>
        /// <exception xref="InvalidOperationException">The peer connection is not intialized.</exception>
        public void SetLocalAudioTrackEnabled(bool enabled = true)
        {
            ThrowIfConnectionNotOpen();
            uint res = PeerConnectionInterop.PeerConnection_SetLocalAudioTrackEnabled(_nativePeerhandle, enabled ? -1 : 0);
            Utils.ThrowOnErrorCode(res);
        }

        /// <summary>
        /// Check if the local audio track associated with this peer connection is enabled.
        /// Disable audio tracks are still active, but are silent.
        /// </summary>
        /// <returns><c>true</c> if the track is enabled, or <c>false</c> otherwise</returns>
        /// <exception xref="InvalidOperationException">The peer connection is not intialized.</exception>
        public bool IsLocalAudioTrackEnabled()
        {
            ThrowIfConnectionNotOpen();
            return (PeerConnectionInterop.PeerConnection_IsLocalAudioTrackEnabled(_nativePeerhandle) != 0);
        }

        /// <summary>
        /// Remove from the current connection the local audio track added with <see cref="AddLocalAudioTrackAsync"/>.
        /// </summary>
        /// <exception xref="InvalidOperationException">The peer connection is not intialized.</exception>
        public void RemoveLocalAudioTrack()
        {
            ThrowIfConnectionNotOpen();
            PeerConnectionInterop.PeerConnection_RemoveLocalAudioTrack(_nativePeerhandle);
        }

        class AudioReadStream : IAudioReadStream
        {
            IntPtr _nativeStreamHandle = IntPtr.Zero;
            internal AudioReadStream(IntPtr nativePeerHandle, int bufferMs)
            {
                uint res = AudioReadStreamInterop.Create(nativePeerHandle, bufferMs, ref _nativeStreamHandle);
                Utils.ThrowOnErrorCode(res);
            }
            ~AudioReadStream()
            {
                Dispose(false);
            }

            public void ReadAudio(int sampleRate, float[] data, int channels)
            {
                AudioReadStreamInterop.Read(_nativeStreamHandle, sampleRate, data, data.Length, channels);
            }

            public void Dispose()
            {
                Dispose(true);
                GC.SuppressFinalize(this);
            }
            protected void Dispose(bool disposing)
            {
                if (this._nativeStreamHandle != IntPtr.Zero)
                {
                    AudioReadStreamInterop.Destroy(_nativeStreamHandle);
                    this._nativeStreamHandle = IntPtr.Zero;
                }
            }
        }

        /// <summary>
        /// High level interface for consuming WebRTC audio streams.
        /// The implementation builds on top of the low-level AudioFrame callbacks
        /// and handles all buffering and resampling.
        /// </summary>
        /// <param name="bufferMs">Size of the buffer in milliseconds or -1 for default.</param>
        public IAudioReadStream CreateAudioReadStream(int bufferMs = -1)
        {
            return new AudioReadStream(_nativePeerhandle, bufferMs);
        }

        #endregion


        #region Data tracks

        /// <summary>
        /// Add a new out-of-band data channel with the given ID.
        ///
        /// A data channel is negotiated out-of-band when the peers agree on an identifier by any mean
        /// not known to WebRTC, and both open a data channel with that ID. The WebRTC will match the
        /// incoming and outgoing pipes by this ID to allow sending and receiving through that channel.
        ///
        /// This requires some external mechanism to agree on an available identifier not otherwise taken
        /// by another channel, and also requires to ensure that both peers explicitly open that channel.
        /// </summary>
        /// <param name="id">The unique data channel identifier to use.</param>
        /// <param name="label">The data channel name.</param>
        /// <param name="ordered">Indicates whether data channel messages are ordered (see
        /// <see cref="DataChannel.Ordered"/>).</param>
        /// <param name="reliable">Indicates whether data channel messages are reliably delivered
        /// (see <see cref="DataChannel.Reliable"/>).</param>
        /// <returns>Returns a task which completes once the data channel is created.</returns>
        /// <exception xref="InvalidOperationException">The peer connection is not intialized.</exception>
        /// <exception xref="InvalidOperationException">SCTP not negotiated.</exception>
        /// <exception xref="ArgumentOutOfRangeException">Invalid data channel ID, must be in [0:65535].</exception>
        public async Task<DataChannel> AddDataChannelAsync(ushort id, string label, bool ordered, bool reliable)
        {
            if (id < 0)
            {
                throw new ArgumentOutOfRangeException("id", id, "Data channel ID must be greater than or equal to zero.");
            }
            return await AddDataChannelAsyncImpl(id, label, ordered, reliable);
        }

        /// <summary>
        /// Add a new in-band data channel whose ID will be determined by the implementation.
        ///
        /// A data channel is negotiated in-band when one peer requests its creation to the WebRTC core,
        /// and the implementation negotiates with the remote peer an appropriate ID by sending some
        /// SDP offer message. In that case once accepted the other peer will automatically create the
        /// appropriate data channel on its side with that negotiated ID, and the ID will be returned on
        /// both sides to the user for information.
        ///
        /// Compares to out-of-band messages, this requires exchanging some SDP messages, but avoids having
        /// to determine a common unused ID and having to explicitly open the data channel on both sides.
        /// </summary>
        /// <param name="label">The data channel name.</param>
        /// <param name="ordered">Indicates whether data channel messages are ordered (see
        /// <see cref="DataChannel.Ordered"/>).</param>
        /// <param name="reliable">Indicates whether data channel messages are reliably delivered
        /// (see <see cref="DataChannel.Reliable"/>).</param>
        /// <returns>Returns a task which completes once the data channel is created.</returns>
        /// <exception xref="InvalidOperationException">The peer connection is not intialized.</exception>
        /// <exception xref="InvalidOperationException">SCTP not negotiated.</exception>
        /// <exception xref="ArgumentOutOfRangeException">Invalid data channel ID, must be in [0:65535].</exception>
        public async Task<DataChannel> AddDataChannelAsync(string label, bool ordered, bool reliable)
        {
            return await AddDataChannelAsyncImpl(-1, label, ordered, reliable);
        }

        /// <summary>
        /// Add a new in-band or out-of-band data channel.
        /// </summary>
        /// <param name="id">Identifier in [0:65535] of the out-of-band data channel, or <c>-1</c> for in-band.</param>
        /// <param name="label">The data channel name.</param>
        /// <param name="ordered">Indicates whether data channel messages are ordered (see
        /// <see cref="DataChannel.Ordered"/>).</param>
        /// <param name="reliable">Indicates whether data channel messages are reliably delivered
        /// (see <see cref="DataChannel.Reliable"/>).</param>
        /// <returns>Returns a task which completes once the data channel is created.</returns>
        /// <exception xref="InvalidOperationException">The peer connection is not intialized.</exception>
        /// <exception xref="InvalidOperationException">SCTP not negotiated.</exception>
        /// <exception xref="ArgumentOutOfRangeException">Invalid data channel ID, must be in [0:65535].</exception>
        private async Task<DataChannel> AddDataChannelAsyncImpl(int id, string label, bool ordered, bool reliable)
        {
            // Preconditions
            ThrowIfConnectionNotOpen();

            // Create the wrapper
            var config = new DataChannelInterop.CreateConfig
            {
                id = id,
                label = label,
                flags = (ordered ? 0x1u : 0x0u) | (reliable ? 0x2u : 0x0u)
            };
            DataChannelInterop.Callbacks callbacks;
            var dataChannel = DataChannelInterop.CreateWrapper(this, config, out callbacks);
            if (dataChannel == null)
            {
                return null;
            }

            // Create the native channel
            return await Task.Run(() =>
            {
                IntPtr nativeHandle = IntPtr.Zero;
                var wrapperGCHandle = GCHandle.Alloc(dataChannel, GCHandleType.Normal);
                var wrapperHandle = GCHandle.ToIntPtr(wrapperGCHandle);
                uint res = PeerConnectionInterop.PeerConnection_AddDataChannel(_nativePeerhandle, wrapperHandle, config, callbacks, ref nativeHandle);
                if (res == Utils.MRS_SUCCESS)
                {
                    DataChannelInterop.SetHandle(dataChannel, nativeHandle);
                    return dataChannel;
                }

                // Some error occurred, callbacks are not registered, so remove the GC lock.
                wrapperGCHandle.Free();
                dataChannel.Dispose();
                dataChannel = null;

                Utils.ThrowOnErrorCode(res);
                return null; // for the compiler
            });
        }

        internal bool RemoveDataChannel(IntPtr dataChannelHandle)
        {
            ThrowIfConnectionNotOpen();
            return (PeerConnectionInterop.PeerConnection_RemoveDataChannel(_nativePeerhandle, dataChannelHandle) == Utils.MRS_SUCCESS);
        }

        #endregion


        #region Signaling

        /// <summary>
        /// Inform the WebRTC peer connection of a newly received ICE candidate.
        /// </summary>
        /// <param name="sdpMid"></param>
        /// <param name="sdpMlineindex"></param>
        /// <param name="candidate"></param>
        /// <exception xref="InvalidOperationException">The peer connection is not intialized.</exception>
        public void AddIceCandidate(string sdpMid, int sdpMlineindex, string candidate)
        {
            MainEventSource.Log.AddIceCandidate(sdpMid, sdpMlineindex, candidate);
            ThrowIfConnectionNotOpen();
            PeerConnectionInterop.PeerConnection_AddIceCandidate(_nativePeerhandle, sdpMid, sdpMlineindex, candidate);
        }

        /// <summary>
        /// Create an SDP offer message as an attempt to establish a connection.
        /// </summary>
        /// <returns><c>true</c> if the offer was created successfully.</returns>
        /// <exception xref="InvalidOperationException">The peer connection is not intialized.</exception>
        public bool CreateOffer()
        {
            MainEventSource.Log.CreateOffer();
            ThrowIfConnectionNotOpen();
            return (PeerConnectionInterop.PeerConnection_CreateOffer(_nativePeerhandle) == Utils.MRS_SUCCESS);
        }

        /// <summary>
        /// Create an SDP answer message to a previously-received offer, to accept a connection.
        /// </summary>
        /// <returns><c>true</c> if the offer was created successfully.</returns>
        /// <exception xref="InvalidOperationException">The peer connection is not intialized.</exception>
        public bool CreateAnswer()
        {
            MainEventSource.Log.CreateAnswer();
            ThrowIfConnectionNotOpen();
            return (PeerConnectionInterop.PeerConnection_CreateAnswer(_nativePeerhandle) == Utils.MRS_SUCCESS);
        }

        /// <summary>
        /// Set the bitrate allocated to all RTP streams sent by this connection.
        /// Other limitations might affect these limits and are respected (for example
        /// "b=AS" in SDP).
        /// </summary>
        /// <param name="minBitrateBps">Minimum bitrate in bits per second.</param>
        /// <param name="startBitrateBps">Start/current target bitrate in bits per second.</param>
        /// <param name="maxBitrateBps">Maximum bitrate in bits per second.</param>
        public void SetBitrate(uint? minBitrateBps = null, uint? startBitrateBps = null, uint? maxBitrateBps = null)
        {
            ThrowIfConnectionNotOpen();
            int signedMinBitrateBps = minBitrateBps.HasValue ? (int)minBitrateBps.Value : -1;
            int signedStartBitrateBps = startBitrateBps.HasValue ? (int)startBitrateBps.Value : -1;
            int signedMaxBitrateBps = maxBitrateBps.HasValue ? (int)maxBitrateBps.Value : -1;
            uint res = PeerConnectionInterop.PeerConnection_SetBitrate(_nativePeerhandle,
                signedMinBitrateBps, signedStartBitrateBps, signedMaxBitrateBps);
            Utils.ThrowOnErrorCode(res);
        }

        /// <summary>
        /// Pass the given SDP description received from the remote peer via signaling to the
        /// underlying WebRTC implementation, which will parse and use it.
        ///
        /// This must be called by the signaler when receiving a message.
        /// </summary>
        /// <param name="type">The type of SDP message ("offer", "answer", "ice")</param>
        /// <param name="sdp">The content of the SDP message</param>
        /// <exception xref="InvalidOperationException">The peer connection is not intialized.</exception>
        public void SetRemoteDescription(string type, string sdp)
        {
            ThrowIfConnectionNotOpen();
            PeerConnectionInterop.PeerConnection_SetRemoteDescription(_nativePeerhandle, type, sdp);
        }

        #endregion


        /// <summary>
        /// Utility to throw an exception if a method is called before the underlying
        /// native peer connection has been initialized.
        /// </summary>
        /// <exception xref="InvalidOperationException">The peer connection is not intialized.</exception>
        private void ThrowIfConnectionNotOpen()
        {
            lock (_openCloseLock)
            {
                if (_nativePeerhandle.IsClosed)
                {
                    MainEventSource.Log.PeerConnectionNotOpenError();
                    throw new InvalidOperationException("Cannot invoke native method with invalid peer connection handle.");
                }
            }
        }

        /// <summary>
        /// Get the list of available video capture devices.
        /// </summary>
        /// <returns>The list of available video capture devices.</returns>
        public static Task<List<VideoCaptureDevice>> GetVideoCaptureDevicesAsync()
        {
            // Ensure the logging system is ready before using PInvoke.
            MainEventSource.Log.Initialize();

            var devices = new List<VideoCaptureDevice>();
            var eventWaitHandle = new EventWaitHandle(false, EventResetMode.ManualReset);
            var wrapper = new PeerConnectionInterop.EnumVideoCaptureDeviceWrapper()
            {
                enumCallback = (id, name) =>
                {
                    devices.Add(new VideoCaptureDevice() { id = id, name = name });
                },
                completedCallback = () =>
                {
                    // On enumeration end, signal the caller thread
                    eventWaitHandle.Set();
                }
            };

            // Prevent garbage collection of the wrapper delegates until the enumeration is completed.
            var handle = GCHandle.Alloc(wrapper, GCHandleType.Normal);
            IntPtr userData = GCHandle.ToIntPtr(handle);

            return Task.Run(() =>
            {
                // Execute the native async callback
                PeerConnectionInterop.EnumVideoCaptureDevicesAsync(
                    PeerConnectionInterop.VideoCaptureDevice_EnumCallback, userData,
                    PeerConnectionInterop.VideoCaptureDevice_EnumCompletedCallback, userData);

                // Wait for end of enumerating
                eventWaitHandle.WaitOne();

                // Clean-up and release the wrapper delegates
                handle.Free();

                return devices;
            });
        }

        /// <summary>
        /// Enumerate the video capture formats for the specified video captur device.
        /// </summary>
        /// <param name="deviceId">Unique identifier of the video capture device to enumerate the
        /// capture formats of, as retrieved from the <see cref="VideoCaptureDevice.id"/> field of
        /// a capture device enumerated with <see cref="GetVideoCaptureDevicesAsync"/>.</param>
        /// <returns>The list of available video capture formats for the specified video capture device.</returns>
        public static Task<List<VideoCaptureFormat>> GetVideoCaptureFormatsAsync(string deviceId)
        {
            // Ensure the logging system is ready before using PInvoke.
            MainEventSource.Log.Initialize();

            var formats = new List<VideoCaptureFormat>();
            var eventWaitHandle = new EventWaitHandle(false, EventResetMode.ManualReset);
            var wrapper = new PeerConnectionInterop.EnumVideoCaptureFormatsWrapper()
            {
                enumCallback = (width, height, framerate, fourcc) =>
                {
                    formats.Add(new VideoCaptureFormat() { width = width, height = height, framerate = framerate, fourcc = fourcc });
                },
                completedCallback = (Exception _) =>
                {
                    // On enumeration end, signal the caller thread
                    eventWaitHandle.Set();
                }
            };

            // Prevent garbage collection of the wrapper delegates until the enumeration is completed.
            var handle = GCHandle.Alloc(wrapper, GCHandleType.Normal);
            IntPtr userData = GCHandle.ToIntPtr(handle);

            // Execute the native async callback
            uint res = PeerConnectionInterop.EnumVideoCaptureFormatsAsync(deviceId,
                PeerConnectionInterop.VideoCaptureFormat_EnumCallback, userData,
                PeerConnectionInterop.VideoCaptureFormat_EnumCompletedCallback, userData);
            if (res != Utils.MRS_SUCCESS)
            {
                // Clean-up and release the wrapper delegates
                handle.Free();

                Utils.ThrowOnErrorCode(res);
                return null; // for the compiler
            }

            return Task.Run(() =>
            {
                // Wait for end of enumerating
                eventWaitHandle.WaitOne();

                // Clean-up and release the wrapper delegates
                handle.Free();

                return formats;
            });
        }

        internal void OnConnected()
        {
            MainEventSource.Log.Connected();
            IsConnected = true;
            Connected?.Invoke();
        }

        internal void OnDataChannelAdded(DataChannel dataChannel)
        {
            MainEventSource.Log.DataChannelAdded(dataChannel.ID, dataChannel.Label);
            DataChannelAdded?.Invoke(dataChannel);
        }

        internal void OnDataChannelRemoved(DataChannel dataChannel)
        {
            MainEventSource.Log.DataChannelRemoved(dataChannel.ID, dataChannel.Label);
            DataChannelRemoved?.Invoke(dataChannel);
        }

        /// <summary>
        /// Callback invoked by the internal WebRTC implementation when it needs a SDP message
        /// to be dispatched to the remote peer.
        /// </summary>
        /// <param name="type">The SDP message type.</param>
        /// <param name="sdp">The SDP message content.</param>
        internal void OnLocalSdpReadytoSend(string type, string sdp)
        {
            MainEventSource.Log.LocalSdpReady(type, sdp);

            // If the user specified a preferred audio or video codec, manipulate the SDP message
            // to exclude other codecs if the preferred one is supported.
            if ((PreferredAudioCodec.Length > 0) || (PreferredVideoCodec.Length > 0))
            {
                // Only filter offers, so that both peers think it's each other's fault
                // for only supporting a single codec.
                // Filtering an answer will not work because the internal implementation
                // already decided what codec to use before this callback is called, so
                // that will only confuse the other peer.
                if (type == "offer")
                {
                    var builder = new StringBuilder(sdp.Length);
                    ulong lengthInOut = (ulong)builder.Capacity + 1; // includes null terminator
                    var audioFilter = new Utils.SdpFilter
                    {
                        CodecName = PreferredAudioCodec,
                        ExtraParams = PreferredAudioCodecExtraParams
                    };
                    var videoFilter = new Utils.SdpFilter
                    {
                        CodecName = PreferredVideoCodec,
                        ExtraParams = PreferredVideoCodecExtraParams
                    };
                    uint res = Utils.SdpForceCodecs(sdp, audioFilter, videoFilter, builder, ref lengthInOut);
                    Utils.ThrowOnErrorCode(res);
                    builder.Length = (int)lengthInOut - 1; // discard the null terminator
                    sdp = builder.ToString();
                }
            }

            LocalSdpReadytoSend?.Invoke(type, sdp);
        }

        internal void OnIceCandidateReadytoSend(string candidate, int sdpMlineindex, string sdpMid)
        {
            MainEventSource.Log.IceCandidateReady(sdpMid, sdpMlineindex, candidate);
            IceCandidateReadytoSend?.Invoke(candidate, sdpMlineindex, sdpMid);
        }

        internal void OnIceStateChanged(IceConnectionState newState)
        {
            MainEventSource.Log.IceStateChanged(newState);
            IceStateChanged?.Invoke(newState);
        }

        internal void OnRenegotiationNeeded()
        {
            MainEventSource.Log.RenegotiationNeeded();
            RenegotiationNeeded?.Invoke();
        }

        internal void OnTrackAdded(TrackKind trackKind)
        {
            MainEventSource.Log.TrackAdded(trackKind);
            TrackAdded?.Invoke(trackKind);
        }

        internal void OnTrackRemoved(TrackKind trackKind)
        {
            MainEventSource.Log.TrackRemoved(trackKind);
            TrackRemoved?.Invoke(trackKind);
        }

        internal void OnI420ARemoteVideoFrameReady(I420AVideoFrame frame)
        {
            MainEventSource.Log.I420ARemoteVideoFrameReady(frame.width, frame.height);
            I420ARemoteVideoFrameReady?.Invoke(frame);
        }

        internal void OnARGBRemoteVideoFrameReady(ARGBVideoFrame frame)
        {
            MainEventSource.Log.Argb32RemoteVideoFrameReady(frame.width, frame.height);
            ARGBRemoteVideoFrameReady?.Invoke(frame);
        }

        internal void OnLocalAudioFrameReady(AudioFrame frame)
        {
            MainEventSource.Log.LocalAudioFrameReady(frame.bitsPerSample, frame.channelCount, frame.sampleCount);
            LocalAudioFrameReady?.Invoke(frame);
        }

        internal void OnRemoteAudioFrameReady(AudioFrame frame)
        {
            MainEventSource.Log.RemoteAudioFrameReady(frame.bitsPerSample, frame.channelCount, frame.sampleCount);
            RemoteAudioFrameReady?.Invoke(frame);
        }
    }
}<|MERGE_RESOLUTION|>--- conflicted
+++ resolved
@@ -724,11 +724,6 @@
 
                 // On UWP PeerConnectionCreate() fails on main UI thread, so always initialize the native peer
                 // connection asynchronously from a background worker thread.
-<<<<<<< HEAD
-                //using (var cancelOrCloseToken = CancellationTokenSource.CreateLinkedTokenSource(_initCTS.Token, token))
-                //{
-=======
->>>>>>> 9d83cf5d
                 _initTask = Task.Run(() =>
                 {
                     token.ThrowIfCancellationRequested();
