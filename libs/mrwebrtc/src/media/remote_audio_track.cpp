// Copyright (c) Microsoft Corporation.
// Licensed under the MIT License.

#include "pch.h"

#include "interop/global_factory.h"
#include "media/remote_audio_track.h"
#include "peer_connection.h"

namespace Microsoft {
namespace MixedReality {
namespace WebRTC {

RemoteAudioTrack::RemoteAudioTrack(
    RefPtr<GlobalFactory> global_factory,
    PeerConnection& owner,
    Transceiver* transceiver,
    rtc::scoped_refptr<webrtc::AudioTrackInterface> track,
    rtc::scoped_refptr<webrtc::RtpReceiverInterface> receiver) noexcept
    : MediaTrack(std::move(global_factory),
                 ObjectType::kRemoteAudioTrack,
                 owner),
      track_(std::move(track)),
      receiver_(std::move(receiver)),
      transceiver_(transceiver),
      track_name_(track_->id()) {
  RTC_CHECK(owner_);
  RTC_CHECK(track_);
  RTC_CHECK(receiver_);
  RTC_CHECK(transceiver_);
  RTC_CHECK(transceiver_->GetMediaKind() == mrsMediaKind::kAudio);
  kind_ = mrsTrackKind::kAudioTrack;
  transceiver_->OnRemoteTrackAdded(this);
  track_->AddSink(this);
}

RemoteAudioTrack::~RemoteAudioTrack() {
  track_->RemoveSink(this);
  RTC_CHECK(!owner_);
}

webrtc::AudioTrackInterface* RemoteAudioTrack::impl() const {
  return track_.get();
}

webrtc::RtpReceiverInterface* RemoteAudioTrack::receiver() const {
  return receiver_.get();
}

void RemoteAudioTrack::OnTrackRemoved(PeerConnection& owner) {
  RTC_DCHECK(owner_ == &owner);
  RTC_DCHECK(receiver_ != nullptr);
  RTC_DCHECK(transceiver_ != nullptr);
  owner_ = nullptr;
  receiver_ = nullptr;
  transceiver_->OnRemoteTrackRemoved(this);
  transceiver_ = nullptr;
}

<<<<<<< HEAD
}  // namespace WebRTC
}  // namespace MixedReality
}  // namespace Microsoft

=======
void RemoteAudioTrack::OutputToDevice(bool output) noexcept {
  output_to_device_ = output;
  if (ssrc_) {
    global_factory_->audio_mixer()->OutputSource(*ssrc_, output);
  }
  // else SSRC is unknown and we can't change the output state now. InitSsrc
  // will do it when called.
}

void RemoteAudioTrack::InitSsrc(int ssrc) {
  RTC_DCHECK(!ssrc_);
  ssrc_ = ssrc;

  // Now that we know the SSRC id, we can initialize the output state.
  // Note that the value is true by default but might have been changed
  // if OutputToDevice has been called in the track creation callback.
  global_factory_->audio_mixer()->OutputSource(ssrc, output_to_device_);
}

}  // namespace Microsoft::MixedReality::WebRTC

>>>>>>> 9110526a
<|MERGE_RESOLUTION|>--- conflicted
+++ resolved
@@ -1,87 +1,81 @@
-// Copyright (c) Microsoft Corporation.
-// Licensed under the MIT License.
-
-#include "pch.h"
-
-#include "interop/global_factory.h"
-#include "media/remote_audio_track.h"
-#include "peer_connection.h"
-
-namespace Microsoft {
-namespace MixedReality {
-namespace WebRTC {
-
-RemoteAudioTrack::RemoteAudioTrack(
-    RefPtr<GlobalFactory> global_factory,
-    PeerConnection& owner,
-    Transceiver* transceiver,
-    rtc::scoped_refptr<webrtc::AudioTrackInterface> track,
-    rtc::scoped_refptr<webrtc::RtpReceiverInterface> receiver) noexcept
-    : MediaTrack(std::move(global_factory),
-                 ObjectType::kRemoteAudioTrack,
-                 owner),
-      track_(std::move(track)),
-      receiver_(std::move(receiver)),
-      transceiver_(transceiver),
-      track_name_(track_->id()) {
-  RTC_CHECK(owner_);
-  RTC_CHECK(track_);
-  RTC_CHECK(receiver_);
-  RTC_CHECK(transceiver_);
-  RTC_CHECK(transceiver_->GetMediaKind() == mrsMediaKind::kAudio);
-  kind_ = mrsTrackKind::kAudioTrack;
-  transceiver_->OnRemoteTrackAdded(this);
-  track_->AddSink(this);
-}
-
-RemoteAudioTrack::~RemoteAudioTrack() {
-  track_->RemoveSink(this);
-  RTC_CHECK(!owner_);
-}
-
-webrtc::AudioTrackInterface* RemoteAudioTrack::impl() const {
-  return track_.get();
-}
-
-webrtc::RtpReceiverInterface* RemoteAudioTrack::receiver() const {
-  return receiver_.get();
-}
-
-void RemoteAudioTrack::OnTrackRemoved(PeerConnection& owner) {
-  RTC_DCHECK(owner_ == &owner);
-  RTC_DCHECK(receiver_ != nullptr);
-  RTC_DCHECK(transceiver_ != nullptr);
-  owner_ = nullptr;
-  receiver_ = nullptr;
-  transceiver_->OnRemoteTrackRemoved(this);
-  transceiver_ = nullptr;
-}
-
-<<<<<<< HEAD
-}  // namespace WebRTC
-}  // namespace MixedReality
-}  // namespace Microsoft
-
-=======
-void RemoteAudioTrack::OutputToDevice(bool output) noexcept {
-  output_to_device_ = output;
-  if (ssrc_) {
-    global_factory_->audio_mixer()->OutputSource(*ssrc_, output);
-  }
-  // else SSRC is unknown and we can't change the output state now. InitSsrc
-  // will do it when called.
-}
-
-void RemoteAudioTrack::InitSsrc(int ssrc) {
-  RTC_DCHECK(!ssrc_);
-  ssrc_ = ssrc;
-
-  // Now that we know the SSRC id, we can initialize the output state.
-  // Note that the value is true by default but might have been changed
-  // if OutputToDevice has been called in the track creation callback.
-  global_factory_->audio_mixer()->OutputSource(ssrc, output_to_device_);
-}
-
-}  // namespace Microsoft::MixedReality::WebRTC
-
->>>>>>> 9110526a
+// Copyright (c) Microsoft Corporation.
+// Licensed under the MIT License.
+
+#include "pch.h"
+
+#include "interop/global_factory.h"
+#include "media/remote_audio_track.h"
+#include "peer_connection.h"
+
+namespace Microsoft {
+namespace MixedReality {
+namespace WebRTC {
+
+RemoteAudioTrack::RemoteAudioTrack(
+    RefPtr<GlobalFactory> global_factory,
+    PeerConnection& owner,
+    Transceiver* transceiver,
+    rtc::scoped_refptr<webrtc::AudioTrackInterface> track,
+    rtc::scoped_refptr<webrtc::RtpReceiverInterface> receiver) noexcept
+    : MediaTrack(std::move(global_factory),
+                 ObjectType::kRemoteAudioTrack,
+                 owner),
+      track_(std::move(track)),
+      receiver_(std::move(receiver)),
+      transceiver_(transceiver),
+      track_name_(track_->id()) {
+  RTC_CHECK(owner_);
+  RTC_CHECK(track_);
+  RTC_CHECK(receiver_);
+  RTC_CHECK(transceiver_);
+  RTC_CHECK(transceiver_->GetMediaKind() == mrsMediaKind::kAudio);
+  kind_ = mrsTrackKind::kAudioTrack;
+  transceiver_->OnRemoteTrackAdded(this);
+  track_->AddSink(this);
+}
+
+RemoteAudioTrack::~RemoteAudioTrack() {
+  track_->RemoveSink(this);
+  RTC_CHECK(!owner_);
+}
+
+webrtc::AudioTrackInterface* RemoteAudioTrack::impl() const {
+  return track_.get();
+}
+
+webrtc::RtpReceiverInterface* RemoteAudioTrack::receiver() const {
+  return receiver_.get();
+}
+
+void RemoteAudioTrack::OnTrackRemoved(PeerConnection& owner) {
+  RTC_DCHECK(owner_ == &owner);
+  RTC_DCHECK(receiver_ != nullptr);
+  RTC_DCHECK(transceiver_ != nullptr);
+  owner_ = nullptr;
+  receiver_ = nullptr;
+  transceiver_->OnRemoteTrackRemoved(this);
+  transceiver_ = nullptr;
+}
+
+void RemoteAudioTrack::OutputToDevice(bool output) noexcept {
+  output_to_device_ = output;
+  if (ssrc_) {
+    global_factory_->audio_mixer()->OutputSource(*ssrc_, output);
+  }
+  // else SSRC is unknown and we can't change the output state now. InitSsrc
+  // will do it when called.
+}
+
+void RemoteAudioTrack::InitSsrc(int ssrc) {
+  RTC_DCHECK(!ssrc_);
+  ssrc_ = ssrc;
+
+  // Now that we know the SSRC id, we can initialize the output state.
+  // Note that the value is true by default but might have been changed
+  // if OutputToDevice has been called in the track creation callback.
+  global_factory_->audio_mixer()->OutputSource(ssrc, output_to_device_);
+}
+
+}  // namespace WebRTC
+}  // namespace MixedReality
+}  // namespace Microsoft