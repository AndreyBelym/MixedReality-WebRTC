--- conflicted
+++ resolved
@@ -37,36 +37,6 @@
   std::optional<int> max_bitrate_bps;
 };
 
-<<<<<<< HEAD
-=======
-/// Can mix selected audio sources only.
-class CustomAudioMixer : public webrtc::AudioMixer {
- public:
-  CustomAudioMixer();
-
-  // AudioMixer implementation.
-  bool AddSource(Source* audio_source) override;
-  void RemoveSource(Source* audio_source) override;
-  void Mix(size_t number_of_channels,
-           webrtc::AudioFrame* audio_frame_for_mixing) override;
-
-  // Select if the source with the given id must be played on the audio device.
-  void RenderSource(int ssrc, bool render);
-
- private:
-  struct KnownSource {
-    Source* source;
-    bool is_rendered;
-  };
-
-  void TryAddToBaseImpl(KnownSource& audio_source);
-
-  rtc::CriticalSection crit_;
-  rtc::scoped_refptr<webrtc::AudioMixerImpl> base_impl_;
-  std::map<int, KnownSource> source_from_id_;
-};
-
->>>>>>> 46a0a258
 /// The PeerConnection class is the entry point to most of WebRTC.
 /// It encapsulates a single connection between a local peer and a remote peer,
 /// and hosts some critical events for signaling.
