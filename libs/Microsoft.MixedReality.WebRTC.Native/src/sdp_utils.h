--- conflicted
+++ resolved
@@ -62,15 +62,11 @@
                              const std::string& username,
                              const std::string& password);
 
-<<<<<<< HEAD
-}  // namespace WebRTC
-}  // namespace MixedReality
-}  // namespace Microsoft
-=======
 // Copied from src/pc/jsepsessiondescription.cc so that we don't rely on a binary
 // representation of absl::optional as per the Abseil Compatibility Guidelines:
 // https://abseil.io/about/compatibility
 std::optional<webrtc::SdpType> SdpTypeFromString(const std::string& type_str);
 
-}  // namespace Microsoft::MixedReality::WebRTC
->>>>>>> 843c7dbc
+}  // namespace WebRTC
+}  // namespace MixedReality
+}  // namespace Microsoft