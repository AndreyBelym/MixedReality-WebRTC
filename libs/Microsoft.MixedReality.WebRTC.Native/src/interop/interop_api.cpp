--- conflicted
+++ resolved
@@ -12,12 +12,8 @@
 #include "external_video_track_source_interop.h"
 #include "interop/global_factory.h"
 #include "interop_api.h"
-<<<<<<< HEAD
-#include "media/audio_track_read_buffer.h"
-=======
 #include "local_audio_track_interop.h"
 #include "local_video_track_interop.h"
->>>>>>> 934f33a7
 #include "media/external_video_track_source_impl.h"
 #include "media/local_audio_track.h"
 #include "media/local_video_track.h"
@@ -731,27 +727,8 @@
   return Result::kSuccess;
 }
 
-<<<<<<< HEAD
-mrsResult MRS_CALL mrsPeerConnectionRenderRemoteAudio(PeerConnectionHandle peerHandle,
-                                               bool render) {
-#if defined(WINUWP)
-  RTC_LOG_F(LS_ERROR) << "Rendering/not rendering remote audio explicitly is "
-                           "not supported on UWP";
-  return Result::kUnsupported;
-#else
-  if (auto peer = static_cast<PeerConnection*>(peerHandle)) {
-    peer->RenderRemoteAudioTrack(render);
-  }
-  return Result::kSuccess;
-#endif
-}
-
-mrsResult MRS_CALL mrsPeerConnectionAddLocalVideoTrack(
-    PeerConnectionHandle peerHandle,
-=======
 mrsResult MRS_CALL mrsLocalVideoTrackCreateFromDevice(
     const mrsLocalVideoTrackInitConfig* config,
->>>>>>> 934f33a7
     const char* track_name,
     mrsLocalVideoTrackHandle* track_handle_out) noexcept {
   if (IsStringNullOrEmpty(track_name)) {
@@ -852,63 +829,6 @@
   return data_channel.error().result();
 }
 
-<<<<<<< HEAD
-mrsResult MRS_CALL mrsPeerConnectionRemoveLocalVideoTrack(
-    PeerConnectionHandle peer_handle,
-    LocalVideoTrackHandle track_handle) noexcept {
-  auto peer = static_cast<PeerConnection*>(peer_handle);
-  if (!peer) {
-    return Result::kInvalidNativeHandle;
-  }
-  auto track = static_cast<LocalVideoTrack*>(track_handle);
-  if (!track) {
-    return Result::kInvalidNativeHandle;
-  }
-  const mrsResult res =
-      (peer->RemoveLocalVideoTrack(*track).ok() ? Result::kSuccess
-                                                : Result::kUnknownError);
-  return res;
-}
-
-void MRS_CALL mrsPeerConnectionRemoveLocalAudioTrack(
-    PeerConnectionHandle peerHandle) noexcept {
-  if (auto peer = static_cast<PeerConnection*>(peerHandle)) {
-    peer->RemoveLocalAudioTrack();
-  }
-}
-
-mrsResult MRS_CALL
-mrsAudioTrackReadBufferCreate(PeerConnectionHandle peerHandle,
-                         int bufferMs,
-                         AudioTrackReadBufferHandle* audioBufferOut) {
-  *audioBufferOut = nullptr;
-  if (auto peer = static_cast<PeerConnection*>(peerHandle)) {
-    *audioBufferOut = new AudioTrackReadBuffer(peer, bufferMs);
-    return Result::kSuccess;
-  }
-  return Result::kInvalidNativeHandle;
-}
-
-mrsResult MRS_CALL mrsAudioTrackReadBufferRead(AudioTrackReadBufferHandle readStream,
-                                          int sampleRate,
-                                          float data[],
-                                          int dataLen,
-                                          int numChannels) {
-  if (auto stream = static_cast<AudioTrackReadBuffer*>(readStream)) {
-    stream->Read(sampleRate, data, dataLen, numChannels);
-    return Result::kSuccess;
-  }
-  return Result::kInvalidNativeHandle;
-}
-
-void MRS_CALL mrsAudioTrackReadBufferDestroy(AudioTrackReadBufferHandle readStream) {
-  if (auto ars = static_cast<AudioTrackReadBuffer*>(readStream)) {
-    delete ars;
-  }
-}
-
-=======
->>>>>>> 934f33a7
 mrsResult MRS_CALL mrsPeerConnectionRemoveDataChannel(
     mrsPeerConnectionHandle peer_handle,
     mrsDataChannelHandle data_channel_handle) noexcept {
