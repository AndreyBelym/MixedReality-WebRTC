--- conflicted
+++ resolved
@@ -236,18 +236,9 @@
 class PeerConnectionImpl : public PeerConnection,
                            public webrtc::PeerConnectionObserver {
  public:
-<<<<<<< HEAD
-  mrsPeerConnectionInteropHandle hhh;
-
-  PeerConnectionImpl(RefPtr<GlobalFactory> global_factory,
-                     mrsPeerConnectionInteropHandle interop_handle)
+  PeerConnectionImpl(RefPtr<GlobalFactory> global_factory)
       : PeerConnection(std::move(global_factory)),
-        interop_handle_(interop_handle),
         custom_audio_mixer_(global_factory_->custom_audio_mixer()) {}
-=======
-  PeerConnectionImpl(RefPtr<GlobalFactory> global_factory)
-      : PeerConnection(std::move(global_factory)) {}
->>>>>>> 934f33a7
 
   ~PeerConnectionImpl() noexcept { Close(); }
 
@@ -347,8 +338,6 @@
     auto lock = std::scoped_lock{media_track_callback_mutex_};
     audio_track_removed_callback_ = std::move(callback);
   }
-
-<<<<<<< HEAD
   void RenderRemoteAudioTrack(bool render) noexcept override {
     RTC_DCHECK(custom_audio_mixer_);
     const std::lock_guard<std::mutex> lock{remote_audio_mutex_};
@@ -367,14 +356,7 @@
     remote_audio_ssrc_ = ssrc;
   }
 
-  bool AddLocalAudioTrack(rtc::scoped_refptr<webrtc::AudioTrackInterface>
-                              audio_track) noexcept override;
-  void RemoveLocalAudioTrack() noexcept override;
-  void SetLocalAudioTrackEnabled(bool enabled = true) noexcept override;
-  bool IsLocalAudioTrackEnabled() const noexcept override;
-
-=======
->>>>>>> 934f33a7
+
   void RegisterDataChannelAddedCallback(
       DataChannelAddedCallback callback) noexcept override {
     auto lock = std::scoped_lock{data_channel_added_callback_mutex_};
@@ -1534,12 +1516,11 @@
   }
   rtc::scoped_refptr<webrtc::MediaStreamTrackInterface> track =
       receiver->track();
-<<<<<<< HEAD
-  TrackKind trackKind = TrackKind::kUnknownTrack;
-  const std::string& trackKindStr = track->kind();
-  if (trackKindStr == webrtc::MediaStreamTrackInterface::kAudioKind) {
-    trackKind = TrackKind::kAudioTrack;
-
+  const std::string& track_kind_str = track->kind();
+  if (track_kind_str == webrtc::MediaStreamTrackInterface::kAudioKind) {
+    AddRemoteMediaTrack<mrsMediaKind::kAudio>(std::move(track), receiver.get(),
+
+                                              &audio_track_added_callback_);
     if (custom_audio_mixer_) {
       // We need to get the ssrc of the receiver in order to match the track to
       // the corresponding audio source in the AudioMixer. There doesn't seem to
@@ -1563,31 +1544,9 @@
       auto stats_observer = new rtc::RefCountedObject<SetSsrcObserver>(*this);
       peer_->GetStats(receiver, stats_observer);
     }
-
-    if (auto* sink = remote_audio_observer_.get()) {
-      auto audio_track = static_cast<webrtc::AudioTrackInterface*>(track.get());
-      audio_track->AddSink(sink);
-    }
-  } else if (trackKindStr == webrtc::MediaStreamTrackInterface::kVideoKind) {
-    trackKind = TrackKind::kVideoTrack;
-    if (auto* sink = remote_video_observer_.get()) {
-      rtc::VideoSinkWants sink_settings{};
-      sink_settings.rotation_applied =
-          true;  // no exposed API for caller to handle rotation
-      auto video_track = static_cast<webrtc::VideoTrackInterface*>(track.get());
-      video_track->AddOrUpdateSink(sink, sink_settings);
-    }
-  } else {
-    return;
-=======
-  const std::string& track_kind_str = track->kind();
-  if (track_kind_str == webrtc::MediaStreamTrackInterface::kAudioKind) {
-    AddRemoteMediaTrack<mrsMediaKind::kAudio>(std::move(track), receiver.get(),
-                                              &audio_track_added_callback_);
   } else if (track_kind_str == webrtc::MediaStreamTrackInterface::kVideoKind) {
     AddRemoteMediaTrack<mrsMediaKind::kVideo>(std::move(track), receiver.get(),
                                               &video_track_added_callback_);
->>>>>>> 934f33a7
   }
 }
 
