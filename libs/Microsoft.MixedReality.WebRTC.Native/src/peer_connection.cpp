// Copyright (c) Microsoft Corporation.
// Licensed under the MIT License.

// This is a precompiled header, it must be on its own, followed by a blank
// line, to prevent clang-format from reordering it with other headers.
#include "pch.h"

#include "audio_frame_observer.h"
#include "common_audio/resampler/include/resampler.h"
#include "data_channel.h"
#include "media/local_video_track.h"
#include "peer_connection.h"
#include "sdp_utils.h"
#include "video_frame_observer.h"

// Internal
#include "interop/global_factory.h"
#include "interop_api.h"

#include <functional>

#if defined(_M_IX86) /* x86 */ && defined(WINAPI_FAMILY) && \
    (WINAPI_FAMILY == WINAPI_FAMILY_APP) /* UWP app */ &&   \
    defined(_WIN32_WINNT_WIN10) &&                          \
    _WIN32_WINNT >= _WIN32_WINNT_WIN10 /* Win10 */

// Defined in
// external/webrtc-uwp-sdk/webrtc/xplatform/webrtc/third_party/winuwp_h264/H264Encoder/H264Encoder.cc
static constexpr int kFrameHeightCrop = 1;
extern int webrtc__WinUWPH264EncoderImpl__frame_height_round_mode;

// Stop WinRT from polluting the global namespace
// https://developercommunity.visualstudio.com/content/problem/859178/asyncinfoh-defines-the-error-symbol-at-global-name.html
#define _HIDE_GLOBAL_ASYNC_STATUS 1

#include <Windows.Foundation.h>
#include <windows.graphics.holographic.h>
#include <wrl\client.h>
#include <wrl\wrappers\corewrappers.h>

namespace {

bool CheckIfHololens() {
  // The best way to check if we are running on Hololens is checking if this is
  // a x86 Windows device with a transparent holographic display (AR).

  using namespace Microsoft::WRL;
  using namespace Microsoft::WRL::Wrappers;
  using namespace ABI::Windows::Foundation;
  using namespace ABI::Windows::Graphics::Holographic;

#define RETURN_IF_ERROR(...) \
  if (FAILED(__VA_ARGS__)) { \
    return false;            \
  }

  RoInitializeWrapper initialize(RO_INIT_MULTITHREADED);

  // HolographicSpace.IsAvailable
  ComPtr<IHolographicSpaceStatics2> holo_space_statics;
  RETURN_IF_ERROR(GetActivationFactory(
      HStringReference(
          RuntimeClass_Windows_Graphics_Holographic_HolographicSpace)
          .Get(),
      &holo_space_statics));
  boolean is_holo_space_available;
  RETURN_IF_ERROR(
      holo_space_statics->get_IsAvailable(&is_holo_space_available));
  if (!is_holo_space_available) {
    // Not a holographic device.
    return false;
  }

  // HolographicDisplay.GetDefault().IsOpaque
  ComPtr<IHolographicDisplayStatics> holo_display_statics;
  RETURN_IF_ERROR(GetActivationFactory(
      HStringReference(
          RuntimeClass_Windows_Graphics_Holographic_HolographicDisplay)
          .Get(),
      &holo_display_statics));
  ComPtr<IHolographicDisplay> holo_display;
  RETURN_IF_ERROR(holo_display_statics->GetDefault(&holo_display));
  boolean is_opaque;
  RETURN_IF_ERROR(holo_display->get_IsOpaque(&is_opaque));
  // Hololens if not opaque (otherwise VR).
  return !is_opaque;
#undef RETURN_IF_ERROR
}

bool IsHololens() {
  static bool is_hololens = CheckIfHololens();
  return is_hololens;
}

}  // namespace

namespace Microsoft::MixedReality::WebRTC {
void PeerConnection::SetFrameHeightRoundMode(FrameHeightRoundMode value) {
  if (IsHololens()) {
    webrtc__WinUWPH264EncoderImpl__frame_height_round_mode = (int)value;
  }
}
}  // namespace Microsoft::MixedReality::WebRTC

#else

namespace Microsoft::MixedReality::WebRTC {
void PeerConnection::SetFrameHeightRoundMode(FrameHeightRoundMode /*value*/) {}

}  // namespace Microsoft::MixedReality::WebRTC

#endif

namespace {

using namespace Microsoft::MixedReality::WebRTC;

Result ResultFromRTCErrorType(webrtc::RTCErrorType type) {
  using namespace webrtc;
  switch (type) {
    case RTCErrorType::NONE:
      return Result::kSuccess;
    case RTCErrorType::UNSUPPORTED_OPERATION:
    case RTCErrorType::UNSUPPORTED_PARAMETER:
      return Result::kUnsupported;
    case RTCErrorType::INVALID_PARAMETER:
    case RTCErrorType::INVALID_RANGE:
      return Result::kInvalidParameter;
    case RTCErrorType::INVALID_STATE:
      return Result::kNotInitialized;
    default:
      return Result::kUnknownError;
  }
}

Microsoft::MixedReality::WebRTC::Error ErrorFromRTCError(
    const webrtc::RTCError& error) {
  return Microsoft::MixedReality::WebRTC::Error(
      ResultFromRTCErrorType(error.type()), error.message());
}

Microsoft::MixedReality::WebRTC::Error ErrorFromRTCError(
    webrtc::RTCError&& error) {
  // Ideally would move the std::string out of |error|, but doesn't look
  // possible at the moment.
  return Microsoft::MixedReality::WebRTC::Error(
      ResultFromRTCErrorType(error.type()), error.message());
}

/// Implementation of PeerConnection, which also implements
/// PeerConnectionObserver at the same time to simplify interaction with
/// the underlying implementation object.
class PeerConnectionImpl : public PeerConnection,
                           public webrtc::PeerConnectionObserver {
 public:
  mrsPeerConnectionInteropHandle hhh;

  PeerConnectionImpl(RefPtr<GlobalFactory> global_factory,
                     mrsPeerConnectionInteropHandle interop_handle)
      : PeerConnection(std::move(global_factory)),
        interop_handle_(interop_handle) {}

  ~PeerConnectionImpl() noexcept { Close(); }

  void SetPeerImpl(rtc::scoped_refptr<webrtc::PeerConnectionInterface> impl) {
    peer_ = std::move(impl);
    remote_video_observer_.reset(new VideoFrameObserver());
    local_audio_observer_.reset(new AudioFrameObserver());
    remote_audio_observer_.reset(new AudioFrameObserver());
  }

  void SetName(std::string_view name) { name_ = name; }

  std::string GetName() const override { return name_; }

  void RegisterLocalSdpReadytoSendCallback(
      LocalSdpReadytoSendCallback&& callback) noexcept override {
    auto lock = std::scoped_lock{local_sdp_ready_to_send_callback_mutex_};
    local_sdp_ready_to_send_callback_ = std::move(callback);
  }

  void RegisterIceCandidateReadytoSendCallback(
      IceCandidateReadytoSendCallback&& callback) noexcept override {
    auto lock = std::scoped_lock{ice_candidate_ready_to_send_callback_mutex_};
    ice_candidate_ready_to_send_callback_ = std::move(callback);
  }

  void RegisterIceStateChangedCallback(
      IceStateChangedCallback&& callback) noexcept override {
    auto lock = std::scoped_lock{ice_state_changed_callback_mutex_};
    ice_state_changed_callback_ = std::move(callback);
  }

  void RegisterIceGatheringStateChangedCallback(
      IceGatheringStateChangedCallback&& callback) noexcept override {
    auto lock = std::scoped_lock{ice_gathering_state_changed_callback_mutex_};
    ice_gathering_state_changed_callback_ = std::move(callback);
  }

  void RegisterRenegotiationNeededCallback(
      RenegotiationNeededCallback&& callback) noexcept override {
    auto lock = std::scoped_lock{renegotiation_needed_callback_mutex_};
    renegotiation_needed_callback_ = std::move(callback);
  }

  bool AddIceCandidate(const char* sdp_mid,
                       const int sdp_mline_index,
                       const char* candidate) noexcept override;
  bool SetRemoteDescriptionAsync(const char* type,
                                 const char* sdp,
                                 Callback<> callback) noexcept override;

  void RegisterConnectedCallback(
      ConnectedCallback&& callback) noexcept override {
    auto lock = std::scoped_lock{connected_callback_mutex_};
    connected_callback_ = std::move(callback);
  }

  mrsResult SetBitrate(const BitrateSettings& settings) noexcept override {
    webrtc::BitrateSettings bitrate;
    bitrate.start_bitrate_bps = settings.start_bitrate_bps;
    bitrate.min_bitrate_bps = settings.min_bitrate_bps;
    bitrate.max_bitrate_bps = settings.max_bitrate_bps;
    return ResultFromRTCErrorType(peer_->SetBitrate(bitrate).type());
  }

  bool CreateOffer() noexcept override;
  bool CreateAnswer() noexcept override;
  void Close() noexcept override;
  bool IsClosed() const noexcept override;

  void RegisterTrackAddedCallback(
      TrackAddedCallback&& callback) noexcept override {
    auto lock = std::scoped_lock{track_added_callback_mutex_};
    track_added_callback_ = std::move(callback);
  }

  void RegisterTrackRemovedCallback(
      TrackRemovedCallback&& callback) noexcept override {
    auto lock = std::scoped_lock{track_removed_callback_mutex_};
    track_removed_callback_ = std::move(callback);
  }

  void RegisterRemoteVideoFrameCallback(
      I420AFrameReadyCallback callback) noexcept override {
    if (remote_video_observer_) {
      remote_video_observer_->SetCallback(std::move(callback));
    }
  }

  void RegisterRemoteVideoFrameCallback(
      Argb32FrameReadyCallback callback) noexcept override {
    if (remote_video_observer_) {
      remote_video_observer_->SetCallback(std::move(callback));
    }
  }

  ErrorOr<RefPtr<LocalVideoTrack>> AddLocalVideoTrack(
      rtc::scoped_refptr<webrtc::VideoTrackInterface> video_track,
      mrsLocalVideoTrackInteropHandle interop_handle) noexcept override;
  webrtc::RTCError RemoveLocalVideoTrack(
      LocalVideoTrack& video_track) noexcept override;
  void RemoveLocalVideoTracksFromSource(
      ExternalVideoTrackSource& source) noexcept override;

  void RegisterLocalAudioFrameCallback(
      AudioFrameReadyCallback callback) noexcept override {
    if (local_audio_observer_) {
      local_audio_observer_->SetCallback(std::move(callback));
    }
  }

  void RegisterRemoteAudioFrameCallback(
      AudioFrameReadyCallback callback) noexcept override {
    if (remote_audio_observer_) {
      remote_audio_observer_->SetCallback(std::move(callback));
    }
  }

  bool AddLocalAudioTrack(rtc::scoped_refptr<webrtc::AudioTrackInterface>
                              audio_track) noexcept override;
  void RemoveLocalAudioTrack() noexcept override;
  void SetLocalAudioTrackEnabled(bool enabled = true) noexcept override;
  bool IsLocalAudioTrackEnabled() const noexcept override;

  void RegisterDataChannelAddedCallback(
      DataChannelAddedCallback callback) noexcept override {
    auto lock = std::scoped_lock{data_channel_added_callback_mutex_};
    data_channel_added_callback_ = std::move(callback);
  }

  void RegisterDataChannelRemovedCallback(
      DataChannelRemovedCallback callback) noexcept override {
    auto lock = std::scoped_lock{data_channel_removed_callback_mutex_};
    data_channel_removed_callback_ = std::move(callback);
  }

  ErrorOr<std::shared_ptr<DataChannel>> AddDataChannel(
      int id,
      std::string_view label,
      bool ordered,
      bool reliable,
      mrsDataChannelInteropHandle dataChannelInteropHandle) noexcept override;
  void RemoveDataChannel(const DataChannel& data_channel) noexcept override;
  void RemoveAllDataChannels() noexcept override;
  void OnDataChannelAdded(const DataChannel& data_channel) noexcept override;

  mrsResult RegisterInteropCallbacks(
      const mrsPeerConnectionInteropCallbacks& callbacks) noexcept override {
    // Make a full copy of all callbacks
    interop_callbacks_ = callbacks;
    return Result::kSuccess;
  }

  //
  // PeerConnectionObserver interface
  //

  // Triggered when the SignalingState changed.
  void OnSignalingChange(webrtc::PeerConnectionInterface::SignalingState
                             new_state) noexcept override;

  // Triggered when media is received on a new stream from remote peer.
  void OnAddStream(rtc::scoped_refptr<webrtc::MediaStreamInterface>
                       stream) noexcept override;

  // Triggered when a remote peer closes a stream.
  void OnRemoveStream(rtc::scoped_refptr<webrtc::MediaStreamInterface>
                          stream) noexcept override;

  // Triggered when a remote peer opens a data channel.
  void OnDataChannel(rtc::scoped_refptr<webrtc::DataChannelInterface>
                         data_channel) noexcept override;

  /// Triggered when renegotiation is needed. For example, an ICE restart
  /// has begun, or a track has been added or removed.
  void OnRenegotiationNeeded() noexcept override;

  /// Called any time the IceConnectionState changes.
  ///
  /// From the Google implementation:
  /// "Note that our ICE states lag behind the standard slightly. The most
  /// notable differences include the fact that "failed" occurs after 15
  /// seconds, not 30, and this actually represents a combination ICE + DTLS
  /// state, so it may be "failed" if DTLS fails while ICE succeeds."
  void OnIceConnectionChange(webrtc::PeerConnectionInterface::IceConnectionState
                                 new_state) noexcept override;

  /// Called any time the IceGatheringState changes.
  void OnIceGatheringChange(webrtc::PeerConnectionInterface::IceGatheringState
                                new_state) noexcept override;

  /// A new ICE candidate has been gathered.
  void OnIceCandidate(
      const webrtc::IceCandidateInterface* candidate) noexcept override;

  /// Callback on remote track added.
  void OnAddTrack(
      rtc::scoped_refptr<webrtc::RtpReceiverInterface> receiver,
      const std::vector<rtc::scoped_refptr<webrtc::MediaStreamInterface>>&
          streams) noexcept override;

  /// Callback on remote track removed.
  void OnRemoveTrack(rtc::scoped_refptr<webrtc::RtpReceiverInterface>
                         receiver) noexcept override;

  void OnLocalDescCreated(webrtc::SessionDescriptionInterface* desc) noexcept;

  /// The underlying PC object from the core implementation. This is NULL
  /// after |Close()| is called.
  rtc::scoped_refptr<webrtc::PeerConnectionInterface> peer_;

 protected:
  /// Peer connection name assigned by the user. This has no meaning for the
  /// implementation.
  std::string name_;

  /// Handle to the interop wrapper associated with this object.
  mrsPeerConnectionInteropHandle interop_handle_;

  /// Callbacks used for interop management.
  mrsPeerConnectionInteropCallbacks interop_callbacks_{};

  /// User callback invoked when the peer connection received a new data channel
  /// from the remote peer and added it locally.
  DataChannelAddedCallback data_channel_added_callback_
      RTC_GUARDED_BY(data_channel_added_callback_mutex_);

  /// User callback invoked when the peer connection received a data channel
  /// remove message from the remote peer and removed it locally.
  DataChannelAddedCallback data_channel_removed_callback_
      RTC_GUARDED_BY(data_channel_removed_callback_mutex_);

  /// User callback invoked when the peer connection is established.
  /// This is generally invoked even if ICE didn't finish.
  ConnectedCallback connected_callback_
      RTC_GUARDED_BY(connected_callback_mutex_);

  /// User callback invoked when a local SDP message has been crafted by the
  /// core engine and is ready to be sent by the signaling solution.
  LocalSdpReadytoSendCallback local_sdp_ready_to_send_callback_
      RTC_GUARDED_BY(local_sdp_ready_to_send_callback_mutex_);

  /// User callback invoked when a local ICE message has been crafted by the
  /// core engine and is ready to be sent by the signaling solution.
  IceCandidateReadytoSendCallback ice_candidate_ready_to_send_callback_
      RTC_GUARDED_BY(ice_candidate_ready_to_send_callback_mutex_);

  /// User callback invoked when the ICE connection state changed.
  IceStateChangedCallback ice_state_changed_callback_
      RTC_GUARDED_BY(ice_state_changed_callback_mutex_);

  /// User callback invoked when the ICE gathering state changed.
  IceGatheringStateChangedCallback ice_gathering_state_changed_callback_
      RTC_GUARDED_BY(ice_gathering_state_changed_callback_mutex_);

  /// User callback invoked when SDP renegotiation is needed.
  RenegotiationNeededCallback renegotiation_needed_callback_
      RTC_GUARDED_BY(renegotiation_needed_callback_mutex_);

  /// User callback invoked when a remote audio or video track is added.
  TrackAddedCallback track_added_callback_
      RTC_GUARDED_BY(track_added_callback_mutex_);

  /// User callback invoked when a remote audio or video track is removed.
  TrackRemovedCallback track_removed_callback_
      RTC_GUARDED_BY(track_removed_callback_mutex_);

  std::mutex data_channel_added_callback_mutex_;
  std::mutex data_channel_removed_callback_mutex_;
  std::mutex connected_callback_mutex_;
  std::mutex local_sdp_ready_to_send_callback_mutex_;
  std::mutex ice_candidate_ready_to_send_callback_mutex_;
  std::mutex ice_state_changed_callback_mutex_;
  std::mutex ice_gathering_state_changed_callback_mutex_;
  std::mutex renegotiation_needed_callback_mutex_;
  std::mutex track_added_callback_mutex_;
  std::mutex track_removed_callback_mutex_;

  rtc::scoped_refptr<webrtc::AudioTrackInterface> local_audio_track_;
  rtc::scoped_refptr<webrtc::RtpSenderInterface> local_audio_sender_;
  std::vector<rtc::scoped_refptr<webrtc::MediaStreamInterface>> remote_streams_;

  /// Collection of all local video tracks associated with this peer connection.
  std::vector<RefPtr<LocalVideoTrack>> local_video_tracks_
      RTC_GUARDED_BY(tracks_mutex_);

  /// Mutex for all collections of all tracks.
  rtc::CriticalSection tracks_mutex_;

  /// Collection of all data channels associated with this peer connection.
  std::vector<std::shared_ptr<DataChannel>> data_channels_
      RTC_GUARDED_BY(data_channel_mutex_);

  /// Collection of data channels from their unique ID.
  /// This contains only data channels pre-negotiated or opened by the remote
  /// peer, as data channels opened locally won't have immediately a unique ID.
  std::unordered_map<int, std::shared_ptr<DataChannel>> data_channel_from_id_
      RTC_GUARDED_BY(data_channel_mutex_);

  /// Collection of data channels from their label.
  /// This contains only data channels with a non-empty label.
  std::unordered_multimap<str, std::shared_ptr<DataChannel>>
      data_channel_from_label_ RTC_GUARDED_BY(data_channel_mutex_);

  /// Mutex for data structures related to data channels.
  std::mutex data_channel_mutex_;

  //< TODO - Clarify lifetime of those, for now same as this PeerConnection
  std::unique_ptr<AudioFrameObserver> local_audio_observer_;
  std::unique_ptr<AudioFrameObserver> remote_audio_observer_;
  std::unique_ptr<VideoFrameObserver> remote_video_observer_;

  /// Flag to indicate if SCTP was negotiated during the initial SDP handshake
  /// (m=application), which allows subsequently to use data channels. If this
  /// is false then data channels will never connnect. This is set to true if a
  /// data channel is created before the connection is established, which will
  /// force the connection to negotiate the necessary SCTP information. See
  /// https://stackoverflow.com/questions/43788872/how-are-data-channels-negotiated-between-two-peers-with-webrtc
  bool sctp_negotiated_ = true;

 private:
  PeerConnectionImpl(const PeerConnectionImpl&) = delete;
  PeerConnectionImpl& operator=(const PeerConnectionImpl&) = delete;
};

class CreateSessionDescObserver
    : public webrtc::CreateSessionDescriptionObserver {
 public:
  CreateSessionDescObserver(RefPtr<PeerConnectionImpl> peer_connection)
      : peer_connection_(
            std::forward<RefPtr<PeerConnectionImpl>>(peer_connection)) {}

  //
  // CreateSessionDescriptionObserver interface
  //

  /// This callback transfers the ownership of the |desc|.
  /// TODO(deadbeef): Make this take an std::unique_ptr<> to avoid confusion
  /// around ownership.
  void OnSuccess(webrtc::SessionDescriptionInterface* desc) noexcept override {
    peer_connection_->OnLocalDescCreated(desc);
  }

  /// The OnFailure callback takes an RTCError, which consists of an
  /// error code and a string.
  /// RTCError is non-copyable, so it must be passed using std::move.
  /// Earlier versions of the API used a string argument. This version
  /// is deprecated; in order to let clients remove the old version, it has a
  /// default implementation. If both versions are unimplemented, the
  /// result will be a runtime error (stack overflow). This is intentional.
  void OnFailure(webrtc::RTCError error) noexcept override {}

 protected:
  RefPtr<PeerConnectionImpl> peer_connection_;
};

/// Simple observer utility delegating to a given callback on success.
class SessionDescObserver : public webrtc::SetSessionDescriptionObserver {
 public:
  SessionDescObserver() = default;
  template <typename Closure>
  SessionDescObserver(Closure&& callback)
      : callback_(std::forward<Closure>(callback)) {}
  void OnSuccess() override {
    if (callback_)
      callback_();
  }
  void OnFailure(webrtc::RTCError error) override {
    RTC_LOG(LS_ERROR) << "Error setting session description: "
                      << error.message();
  }
  void OnFailure(const std::string& error) override {
    RTC_LOG(LS_ERROR) << "Error setting session description: " << error;
  }

 protected:
  std::function<void()> callback_;
  ~SessionDescObserver() override = default;
};

struct SetRemoteSessionDescObserver
    : public webrtc::SetRemoteDescriptionObserverInterface {
 public:
  SetRemoteSessionDescObserver() = default;
  template <typename Closure>
  SetRemoteSessionDescObserver(Closure&& callback)
      : callback_(std::forward<Closure>(callback)) {}
  void OnSetRemoteDescriptionComplete(webrtc::RTCError error) override {
    RTC_LOG(LS_INFO) << "Remote description set. err=" << error.message();
    if (error.ok() && callback_) {
      callback_();
    }
  }

 protected:
  std::function<void()> callback_;
};

const std::string kAudioVideoStreamId("local_av_stream");

/// The API must ensure that all strings passed to the caller are
/// null-terminated. This is a helper to ensure that calling c_str()
/// on the given std::string will yield a null-terminated string.
void ensureNullTerminatedCString(std::string& str) {
  if (str.empty() || (str.back() != '\0')) {
    str.push_back('\0');
  }
}

/// Convert an implementation value to a native API value of the ICE connection
/// state. This ensures API stability if the implementation changes, although
/// currently API values are mapped 1:1 with the implementation.
IceConnectionState IceStateFromImpl(
    webrtc::PeerConnectionInterface::IceConnectionState impl_state) {
  using Native = IceConnectionState;
  using Impl = webrtc::PeerConnectionInterface::IceConnectionState;
  static_assert((int)Native::kNew == (int)Impl::kIceConnectionNew);
  static_assert((int)Native::kChecking == (int)Impl::kIceConnectionChecking);
  static_assert((int)Native::kConnected == (int)Impl::kIceConnectionConnected);
  static_assert((int)Native::kCompleted == (int)Impl::kIceConnectionCompleted);
  static_assert((int)Native::kFailed == (int)Impl::kIceConnectionFailed);
  static_assert((int)Native::kDisconnected ==
                (int)Impl::kIceConnectionDisconnected);
  static_assert((int)Native::kClosed == (int)Impl::kIceConnectionClosed);
  return (IceConnectionState)impl_state;
}

/// Convert an implementation value to a native API value of the ICE gathering
/// state. This ensures API stability if the implementation changes, although
/// currently API values are mapped 1:1 with the implementation.
IceGatheringState IceGatheringStateFromImpl(
    webrtc::PeerConnectionInterface::IceGatheringState impl_state) {
  using Native = IceGatheringState;
  using Impl = webrtc::PeerConnectionInterface::IceGatheringState;
  static_assert((int)Native::kNew == (int)Impl::kIceGatheringNew);
  static_assert((int)Native::kGathering == (int)Impl::kIceGatheringGathering);
  static_assert((int)Native::kComplete == (int)Impl::kIceGatheringComplete);
  return (IceGatheringState)impl_state;
}

ErrorOr<RefPtr<LocalVideoTrack>> PeerConnectionImpl::AddLocalVideoTrack(
    rtc::scoped_refptr<webrtc::VideoTrackInterface> video_track,
    mrsLocalVideoTrackInteropHandle interop_handle) noexcept {
  if (IsClosed()) {
    return Microsoft::MixedReality::WebRTC::Error(
        Result::kInvalidOperation, "The peer connection is closed.");
  }
  auto result = peer_->AddTrack(video_track, {kAudioVideoStreamId});
  if (result.ok()) {
    RefPtr<LocalVideoTrack> track =
        new LocalVideoTrack(global_factory_, *this, std::move(video_track),
                            std::move(result.MoveValue()), interop_handle);
    {
      rtc::CritScope lock(&tracks_mutex_);
      local_video_tracks_.push_back(track);
    }
    return track;
  }
  return ErrorFromRTCError(result.MoveError());
}

webrtc::RTCError PeerConnectionImpl::RemoveLocalVideoTrack(
    LocalVideoTrack& video_track) noexcept {
  rtc::CritScope lock(&tracks_mutex_);
  auto it = std::find_if(local_video_tracks_.begin(), local_video_tracks_.end(),
                         [&video_track](const RefPtr<LocalVideoTrack>& track) {
                           return track.get() == &video_track;
                         });
  if (it == local_video_tracks_.end()) {
    return webrtc::RTCError(
        webrtc::RTCErrorType::INVALID_PARAMETER,
        "The video track is not associated with the peer connection.");
  }
  if (peer_) {
    video_track.RemoveFromPeerConnection(*peer_);
  }
  local_video_tracks_.erase(it);
  return webrtc::RTCError::OK();
}

void PeerConnectionImpl::RemoveLocalVideoTracksFromSource(
    ExternalVideoTrackSource& source) noexcept {
  if (!peer_) {
    return;
  }
  // Remove all tracks which share this video track source.
  // Currently there is no support for source sharing, so this should
  // amount to a single track.
  std::vector<rtc::scoped_refptr<webrtc::RtpSenderInterface>> senders =
      peer_->GetSenders();
  for (auto&& sender : senders) {
    rtc::scoped_refptr<webrtc::MediaStreamTrackInterface> track =
        sender->track();
    // Apparently track can be null if destroyed already
    //< FIXME - Is this an error?
    if (!track ||
        (track->kind() != webrtc::MediaStreamTrackInterface::kVideoKind)) {
      continue;
    }
    auto video_track = (webrtc::VideoTrackInterface*)track.get();
    if (video_track->GetSource() ==
        (webrtc::VideoTrackSourceInterface*)&source) {
      peer_->RemoveTrack(sender);
    }
  }
}

void PeerConnectionImpl::SetLocalAudioTrackEnabled(bool enabled) noexcept {
  if (local_audio_track_) {
    local_audio_track_->set_enabled(enabled);
  }
}

bool PeerConnectionImpl::IsLocalAudioTrackEnabled() const noexcept {
  if (local_audio_track_) {
    return local_audio_track_->enabled();
  }
  return false;
}

bool PeerConnectionImpl::AddLocalAudioTrack(
    rtc::scoped_refptr<webrtc::AudioTrackInterface> audio_track) noexcept {
  if (local_audio_track_) {
    return false;
  }
  if (local_audio_sender_) {
    // Reuse the existing sender.
    if (local_audio_sender_->SetTrack(audio_track.get())) {
      if (auto* sink = local_audio_observer_.get()) {
        // FIXME - Current implementation of AddSink() for the local audio
        // capture device is no-op. So this callback is never fired.
        audio_track->AddSink(sink);
      }
      local_audio_track_ = std::move(audio_track);
      return true;
    }
  } else if (peer_) {
    // Create a new sender.
    auto result = peer_->AddTrack(audio_track, {kAudioVideoStreamId});
    if (result.ok()) {
      if (auto* sink = local_audio_observer_.get()) {
        // FIXME - Current implementation of AddSink() for the local audio
        // capture device is no-op. So this callback is never fired.
        audio_track->AddSink(sink);
      }
      local_audio_sender_ = result.value();
      local_audio_track_ = std::move(audio_track);
      return true;
    }
  }
  return false;
}

void PeerConnectionImpl::RemoveLocalAudioTrack() noexcept {
  if (!local_audio_track_)
    return;
  if (auto* sink = local_audio_observer_.get()) {
    local_audio_track_->RemoveSink(sink);
  }
  local_audio_sender_->SetTrack(nullptr);
  local_audio_track_ = nullptr;
}

ErrorOr<std::shared_ptr<DataChannel>> PeerConnectionImpl::AddDataChannel(
    int id,
    std::string_view label,
    bool ordered,
    bool reliable,
    mrsDataChannelInteropHandle dataChannelInteropHandle) noexcept {
  if (IsClosed()) {
    return Error(Result::kPeerConnectionClosed);
  }
  if (!sctp_negotiated_) {
    // Don't try to create a data channel without SCTP negotiation, it will get
    // stuck in the kConnecting state forever.
    return Error(Result::kSctpNotNegotiated);
  }
  webrtc::DataChannelInit config{};
  config.ordered = ordered;
  config.reliable = reliable;
  if (id < 0) {
    // In-band data channel with automatic ID assignment
    config.id = -1;
  } else if (id <= 0xFFFF) {
    // Out-of-band negotiated data channel with pre-established ID
    config.id = id;
  } else {
    // Valid IDs are 0-65535 (16 bits)
    return Error(Result::kOutOfRange);
  }
  std::string labelString{label};
  if (rtc::scoped_refptr<webrtc::DataChannelInterface> impl =
          peer_->CreateDataChannel(labelString, &config)) {
    // Create the native object
    auto data_channel = std::make_shared<DataChannel>(this, std::move(impl),
                                                      dataChannelInteropHandle);
    {
      auto lock = std::scoped_lock{data_channel_mutex_};
      data_channels_.push_back(data_channel);
      if (!labelString.empty()) {
        data_channel_from_label_.emplace(std::move(labelString), data_channel);
      }
      if (config.id >= 0) {
        data_channel_from_id_.try_emplace(config.id, data_channel);
      }
    }

    // For in-band channels, the creating side (here) doesn't receive an
    // OnDataChannel() message, so invoke the DataChannelAdded event right now.
    if (!data_channel->impl()->negotiated()) {
      OnDataChannelAdded(*data_channel.get());
    }

    return data_channel;
  }
  return Error(Result::kUnknownError);
}

void PeerConnectionImpl::RemoveDataChannel(
    const DataChannel& data_channel) noexcept {
  // Cache variables which require a dispatch to the signaling thread
  // to minimize the risk of a deadlock with the data channel lock below.
  const int id = data_channel.id();
  const str label = data_channel.label();

  // Move the channel to destroy out of the internal data structures
  std::shared_ptr<DataChannel> data_channel_ptr;
  {
    auto lock = std::scoped_lock{data_channel_mutex_};

    // The channel must be owned by this PeerConnection, so must be known
    // already
    auto const it = std::find_if(
        std::begin(data_channels_), std::end(data_channels_),
        [&data_channel](const std::shared_ptr<DataChannel>& other) {
          return other.get() == &data_channel;
        });
    RTC_DCHECK(it != data_channels_.end());
    // Be sure a reference is kept. This should not be a problem in theory
    // because the caller should have a reference to it, but this is safer.
    data_channel_ptr = std::move(*it);
    data_channels_.erase(it);

    // Clean-up interop maps
    auto it_id = data_channel_from_id_.find(id);
    if (it_id != data_channel_from_id_.end()) {
      data_channel_from_id_.erase(it_id);
    }
    if (!label.empty()) {
      auto it_label = data_channel_from_label_.find(label);
      if (it_label != data_channel_from_label_.end()) {
        data_channel_from_label_.erase(it_label);
      }
    }
  }

  // Close the WebRTC data channel
  webrtc::DataChannelInterface* const impl = data_channel.impl();
  impl->UnregisterObserver();  // force here, as ~DataChannel() didn't run yet
  impl->Close();

  // Invoke the DataChannelRemoved callback on the wrapper if any
  if (auto interop_handle = data_channel.GetInteropHandle()) {
    auto lock = std::scoped_lock{data_channel_removed_callback_mutex_};
    auto removed_cb = data_channel_removed_callback_;
    if (removed_cb) {
      DataChannelHandle data_native_handle = (void*)&data_channel;
      removed_cb(interop_handle, data_native_handle);
    }
  }

  // Clear the back pointer to the peer connection, and let the shared pointer
  // go out of scope and destroy the object if that was the last reference.
  data_channel_ptr->OnRemovedFromPeerConnection();
}

void PeerConnectionImpl::RemoveAllDataChannels() noexcept {
  auto lock_cb = std::scoped_lock{data_channel_removed_callback_mutex_};
  auto removed_cb = data_channel_removed_callback_;
  auto lock = std::scoped_lock{data_channel_mutex_};
  for (auto&& data_channel : data_channels_) {
    // Close the WebRTC data channel
    webrtc::DataChannelInterface* const impl = data_channel->impl();
    impl->UnregisterObserver();  // force here, as ~DataChannel() didn't run yet
    impl->Close();

    // Invoke the DataChannelRemoved callback on the wrapper if any
    if (removed_cb) {
      if (auto interop_handle = data_channel->GetInteropHandle()) {
        DataChannelHandle data_native_handle = (void*)&data_channel;
        removed_cb(interop_handle, data_native_handle);
      }
    }

    // Clear the back pointer
    data_channel->OnRemovedFromPeerConnection();
  }
  data_channel_from_id_.clear();
  data_channel_from_label_.clear();
  data_channels_.clear();
}

void PeerConnectionImpl::OnDataChannelAdded(
    const DataChannel& data_channel) noexcept {
  // The channel must be owned by this PeerConnection, so must be known already.
  // It was added in AddDataChannel() when the DataChannel object was created.
#if RTC_DCHECK_IS_ON
  {
    auto lock = std::scoped_lock{data_channel_mutex_};
    RTC_DCHECK(std::find_if(
                   data_channels_.begin(), data_channels_.end(),
                   [&data_channel](const std::shared_ptr<DataChannel>& other) {
                     return other.get() == &data_channel;
                   }) != data_channels_.end());
  }
#endif  // RTC_DCHECK_IS_ON

  // Invoke the DataChannelAdded callback on the wrapper if any
  if (auto interop_handle = data_channel.GetInteropHandle()) {
    auto lock = std::scoped_lock{data_channel_added_callback_mutex_};
    auto added_cb = data_channel_added_callback_;
    if (added_cb) {
      DataChannelHandle data_native_handle = (void*)&data_channel;
      added_cb(interop_handle, data_native_handle);
    }
  }
}

bool PeerConnectionImpl::AddIceCandidate(const char* sdp_mid,
                                         const int sdp_mline_index,
                                         const char* candidate) noexcept {
  if (!peer_) {
    return false;
  }
  webrtc::SdpParseError error;
  std::unique_ptr<webrtc::IceCandidateInterface> ice_candidate(
      webrtc::CreateIceCandidate(sdp_mid, sdp_mline_index, candidate, &error));
  if (!ice_candidate) {
    return false;
  }
  if (!peer_->AddIceCandidate(ice_candidate.get())) {
    return false;
  }
  return true;
}

bool PeerConnectionImpl::CreateOffer() noexcept {
  if (!peer_) {
    return false;
  }
  webrtc::PeerConnectionInterface::RTCOfferAnswerOptions options;
  /*if (mandatory_receive_)*/ {  //< TODO - This is legacy, should use
                                 // transceivers
    options.offer_to_receive_audio = true;
    options.offer_to_receive_video = true;
  }
  {
    auto lock = std::scoped_lock{data_channel_mutex_};
    if (data_channels_.empty()) {
      sctp_negotiated_ = false;
    }
  }
  auto observer =
      new rtc::RefCountedObject<CreateSessionDescObserver>(this);  // 0 ref
  peer_->CreateOffer(observer, options);
  RTC_CHECK(observer->HasOneRef());  // should be == 1
  return true;
}

bool PeerConnectionImpl::CreateAnswer() noexcept {
  if (!peer_) {
    return false;
  }
  webrtc::PeerConnectionInterface::RTCOfferAnswerOptions options;
  /*if (mandatory_receive_)*/ {  //< TODO - This is legacy, should use
                                 // transceivers
    options.offer_to_receive_audio = true;
    options.offer_to_receive_video = true;
  }
  auto observer =
      new rtc::RefCountedObject<CreateSessionDescObserver>(this);  // 0 ref
  peer_->CreateAnswer(observer, options);
  RTC_CHECK(observer->HasOneRef());  // should be == 1
  return true;
}

void PeerConnectionImpl::Close() noexcept {
  if (!peer_) {
    return;
  }

  // Close the connection
  peer_->Close();

  // Remove local tracks
  {
    rtc::CritScope lock(&tracks_mutex_);
    while (!local_video_tracks_.empty()) {
      RefPtr<LocalVideoTrack>& ptr = local_video_tracks_.back();
      RemoveLocalVideoTrack(*ptr);
    }
  }

  // Ensure that observers (sinks) are removed, otherwise the media pipelines
  // will continue to try to feed them with data after they're destroyed
  // RemoveLocalVideoTrack(); TODO - do we need to keep a list of local tracks
  // and do something here?
  RemoveLocalAudioTrack();
  local_audio_sender_ = nullptr;
  for (auto stream : remote_streams_) {
    if (auto* sink = remote_video_observer_.get()) {
      for (auto&& video_track : stream->GetVideoTracks()) {
        video_track->RemoveSink(sink);
      }
    }
    if (auto* sink = remote_audio_observer_.get()) {
      for (auto&& audio_track : stream->GetAudioTracks()) {
        audio_track->RemoveSink(sink);
      }
    }
  }
  remote_streams_.clear();

  RemoveAllDataChannels();

  // Release the internal webrtc::PeerConnection implementation. This call will
  // get proxied to the WebRTC signaling thread, so needs to occur before the
  // global factory shuts down and terminates the threads, which potentially
  // happens just after this call when called from the destructor if this is the
  // last object alive. This is also used as a marker for |IsClosed()|.
  peer_ = nullptr;
}

bool PeerConnectionImpl::IsClosed() const noexcept {
  return (peer_ == nullptr);
}

bool PeerConnectionImpl::SetRemoteDescriptionAsync(
    const char* type,
    const char* sdp,
    Callback<> callback) noexcept {
  if (!peer_) {
    return false;
  }
  {
    auto lock = std::scoped_lock{data_channel_mutex_};
    if (data_channels_.empty()) {
      sctp_negotiated_ = false;
    }
  }
  std::string sdp_type_str(type);
  auto sdp_type = webrtc::SdpTypeFromString(sdp_type_str);
  if (!sdp_type.has_value())
    return false;
  std::string remote_desc(sdp);
  webrtc::SdpParseError error;
  std::unique_ptr<webrtc::SessionDescriptionInterface> session_description(
      webrtc::CreateSessionDescription(sdp_type.value(), remote_desc, &error));
  if (!session_description)
    return false;
  rtc::scoped_refptr<webrtc::SetRemoteDescriptionObserverInterface> observer =
      new rtc::RefCountedObject<SetRemoteSessionDescObserver>([this, callback] {
        // Fire completed callback to signal remote description was applied.
        callback();
      });
  peer_->SetRemoteDescription(std::move(session_description),
                              std::move(observer));
  return true;
}

void PeerConnectionImpl::OnSignalingChange(
    webrtc::PeerConnectionInterface::SignalingState new_state) noexcept {
  // See https://w3c.github.io/webrtc-pc/#rtcsignalingstate-enum
  switch (new_state) {
    case webrtc::PeerConnectionInterface::kStable:
      // Transitioning *to* stable means final answer received.
      // Otherwise the only possible way to be in the stable state is at start,
      // but this callback would not be invoked then because there's no
      // transition.
      {
        auto lock = std::scoped_lock{connected_callback_mutex_};
        connected_callback_();
      }
      break;
    case webrtc::PeerConnectionInterface::kHaveLocalOffer:
      break;
    case webrtc::PeerConnectionInterface::kHaveLocalPrAnswer:
      break;
    case webrtc::PeerConnectionInterface::kHaveRemoteOffer:
      break;
    case webrtc::PeerConnectionInterface::kHaveRemotePrAnswer:
      break;
  }
}

void PeerConnectionImpl::OnAddStream(
    rtc::scoped_refptr<webrtc::MediaStreamInterface> stream) noexcept {
  RTC_LOG(LS_INFO) << "Added stream #" << stream->id() << " with "
                   << stream->GetAudioTracks().size() << " audio tracks and "
                   << stream->GetVideoTracks().size() << " video tracks.";
  remote_streams_.push_back(stream);
}

void PeerConnectionImpl::OnRemoveStream(
    rtc::scoped_refptr<webrtc::MediaStreamInterface> stream) noexcept {
  RTC_LOG(LS_INFO) << "Removed stream #" << stream->id() << " with "
                   << stream->GetAudioTracks().size() << " audio tracks and "
                   << stream->GetVideoTracks().size() << " video tracks.";
  auto it = std::find(remote_streams_.begin(), remote_streams_.end(), stream);
  if (it == remote_streams_.end()) {
    return;
  }
  remote_streams_.erase(it);
}

void PeerConnectionImpl::OnDataChannel(
    rtc::scoped_refptr<webrtc::DataChannelInterface> impl) noexcept {
  // If receiving a new data channel, then obviously SCTP has been negotiated so
  // it is safe to create other ones.
  sctp_negotiated_ = true;

  // Read the data channel config
  std::string label = impl->label();
  mrsDataChannelConfig config;
  config.id = impl->id();
  config.label = label.c_str();
  if (impl->ordered()) {
    config.flags = (mrsDataChannelConfigFlags)(
        (uint32_t)config.flags | (uint32_t)mrsDataChannelConfigFlags::kOrdered);
  }
  if (impl->reliable()) {
    config.flags = (mrsDataChannelConfigFlags)(
        (uint32_t)config.flags |
        (uint32_t)mrsDataChannelConfigFlags::kReliable);
  }

  // Create an interop wrapper for the new native object if needed
  mrsDataChannelInteropHandle data_channel_interop_handle{};
  mrsDataChannelCallbacks callbacks{};
  if (auto create_cb = interop_callbacks_.data_channel_create_object) {
    data_channel_interop_handle =
        (*create_cb)(interop_handle_, config, &callbacks);
  }

  // Create a new native object
  auto data_channel =
      std::make_shared<DataChannel>(this, impl, data_channel_interop_handle);
  {
    auto lock = std::scoped_lock{data_channel_mutex_};
    data_channels_.push_back(data_channel);
    if (!label.empty()) {
      // Move |label| into the map to avoid copy
      auto it =
          data_channel_from_label_.emplace(std::move(label), data_channel);
      // Update the address to the moved item in case it changed
      config.label = it->first.c_str();
    }
    if (data_channel->id() >= 0) {
      data_channel_from_id_.try_emplace(data_channel->id(), data_channel);
    }
  }

  // TODO -- Invoke some callback on the C++ side

  if (data_channel_interop_handle) {
    // Register the interop callbacks
    data_channel->SetMessageCallback(DataChannel::MessageCallback{
        callbacks.message_callback, callbacks.message_user_data});
    data_channel->SetBufferingCallback(DataChannel::BufferingCallback{
        callbacks.buffering_callback, callbacks.buffering_user_data});
    data_channel->SetStateCallback(DataChannel::StateCallback{
        callbacks.state_callback, callbacks.state_user_data});

    // Invoke the DataChannelAdded callback on the wrapper
    {
      auto lock = std::scoped_lock{data_channel_added_callback_mutex_};
      auto added_cb = data_channel_added_callback_;
      if (added_cb) {
        const DataChannelHandle data_native_handle = data_channel.get();
        added_cb(data_channel_interop_handle, data_native_handle);
      }
    }
  }
}

void PeerConnectionImpl::OnRenegotiationNeeded() noexcept {
  auto lock = std::scoped_lock{renegotiation_needed_callback_mutex_};
  auto cb = renegotiation_needed_callback_;
  if (cb) {
    cb();
  }
}

void PeerConnectionImpl::OnIceConnectionChange(
    webrtc::PeerConnectionInterface::IceConnectionState new_state) noexcept {
  auto lock = std::scoped_lock{ice_state_changed_callback_mutex_};
  auto cb = ice_state_changed_callback_;
  if (cb) {
    cb(IceStateFromImpl(new_state));
  }
}

void PeerConnectionImpl::OnIceGatheringChange(
    webrtc::PeerConnectionInterface::IceGatheringState new_state) noexcept {
  auto lock = std::scoped_lock{ice_gathering_state_changed_callback_mutex_};
  auto cb = ice_gathering_state_changed_callback_;
  if (cb) {
    cb(IceGatheringStateFromImpl(new_state));
  }
}

void PeerConnectionImpl::OnIceCandidate(
    const webrtc::IceCandidateInterface* candidate) noexcept {
  auto lock = std::scoped_lock{ice_candidate_ready_to_send_callback_mutex_};
  auto cb = ice_candidate_ready_to_send_callback_;
  if (cb) {
    std::string sdp;
    if (!candidate->ToString(&sdp))
      return;
    ensureNullTerminatedCString(sdp);
    std::string sdp_mid = candidate->sdp_mid();
    ensureNullTerminatedCString(sdp_mid);
    cb(sdp.c_str(), candidate->sdp_mline_index(), sdp_mid.c_str());
  }
}

void PeerConnectionImpl::OnAddTrack(
    rtc::scoped_refptr<webrtc::RtpReceiverInterface> receiver,
    const std::vector<rtc::scoped_refptr<webrtc::MediaStreamInterface>>&
    /*streams*/) noexcept {
  RTC_LOG(LS_INFO) << "Added track #" << receiver->id() << " of type "
                   << (int)receiver->media_type();
  for (auto&& stream : receiver->streams()) {
    RTC_LOG(LS_INFO) << "+ Track #" << receiver->id() << " with stream #"
                     << stream->id();
  }

  // Register the remote observer
  rtc::scoped_refptr<webrtc::MediaStreamTrackInterface> track =
      receiver->track();
  TrackKind trackKind = TrackKind::kUnknownTrack;
  const std::string& trackKindStr = track->kind();
  if (trackKindStr == webrtc::MediaStreamTrackInterface::kAudioKind) {
    trackKind = TrackKind::kAudioTrack;
    if (auto* sink = remote_audio_observer_.get()) {
      auto audio_track = static_cast<webrtc::AudioTrackInterface*>(track.get());
      audio_track->AddSink(sink);
    }
  } else if (trackKindStr == webrtc::MediaStreamTrackInterface::kVideoKind) {
    trackKind = TrackKind::kVideoTrack;
    if (auto* sink = remote_video_observer_.get()) {
      rtc::VideoSinkWants sink_settings{};
      sink_settings.rotation_applied =
          true;  // no exposed API for caller to handle rotation
      auto video_track = static_cast<webrtc::VideoTrackInterface*>(track.get());
      video_track->AddOrUpdateSink(sink, sink_settings);
    }
  } else {
    return;
  }

  // Invoke the TrackAdded callback
  {
    auto lock = std::scoped_lock{track_added_callback_mutex_};
    auto cb = track_added_callback_;
    if (cb) {
      cb(trackKind);
    }
  }
}

void PeerConnectionImpl::OnRemoveTrack(
    rtc::scoped_refptr<webrtc::RtpReceiverInterface> receiver) noexcept {
  RTC_LOG(LS_INFO) << "Removed track #" << receiver->id() << " of type "
                   << (int)receiver->media_type();
  for (auto&& stream : receiver->streams()) {
    RTC_LOG(LS_INFO) << "- Track #" << receiver->id() << " with stream #"
                     << stream->id();
  }

  // Unregister the remote observer
  rtc::scoped_refptr<webrtc::MediaStreamTrackInterface> track =
      receiver->track();
  TrackKind trackKind = TrackKind::kUnknownTrack;
  const std::string& trackKindStr = track->kind();
  if (trackKindStr == webrtc::MediaStreamTrackInterface::kAudioKind) {
    trackKind = TrackKind::kAudioTrack;
    if (auto* sink = remote_audio_observer_.get()) {
      auto audio_track = static_cast<webrtc::AudioTrackInterface*>(track.get());
      audio_track->RemoveSink(sink);
    }
  } else if (trackKindStr == webrtc::MediaStreamTrackInterface::kVideoKind) {
    trackKind = TrackKind::kVideoTrack;
    if (auto* sink = remote_video_observer_.get()) {
      auto video_track = static_cast<webrtc::VideoTrackInterface*>(track.get());
      video_track->RemoveSink(sink);
    }
  } else {
    return;
  }

  // Invoke the TrackRemoved callback
  {
    auto lock = std::scoped_lock{track_removed_callback_mutex_};
    auto cb = track_removed_callback_;
    if (cb) {
      cb(trackKind);
    }
  }
}

void PeerConnectionImpl::OnLocalDescCreated(
    webrtc::SessionDescriptionInterface* desc) noexcept {
  if (!peer_) {
    return;
  }
  auto lock = std::scoped_lock{local_sdp_ready_to_send_callback_mutex_};
  auto cb = local_sdp_ready_to_send_callback_;
  rtc::scoped_refptr<webrtc::SetSessionDescriptionObserver> observer;
  if (cb) {
    std::string type{SdpTypeToString(desc->GetType())};
    ensureNullTerminatedCString(type);
    std::string sdp;
    desc->ToString(&sdp);
    ensureNullTerminatedCString(sdp);
    observer = new rtc::RefCountedObject<SessionDescObserver>(
        [cb, type = std::move(type), sdp = std::move(sdp)] {
          cb(type.c_str(), sdp.c_str());
        });
  } else {
    observer = new rtc::RefCountedObject<SessionDescObserver>();
  }
  // SetLocalDescription will invoke observer.OnSuccess() once done, which
  // will in turn invoke the |local_sdp_ready_to_send_callback_| registered if
  // any, or do nothing otherwise. The observer is a mandatory parameter.
  peer_->SetLocalDescription(observer, desc);
}

webrtc::PeerConnectionInterface::IceTransportsType ICETransportTypeToNative(
    IceTransportType mrsValue) {
  using Native = webrtc::PeerConnectionInterface::IceTransportsType;
  using Impl = IceTransportType;
  static_assert((int)Native::kNone == (int)Impl::kNone);
  static_assert((int)Native::kNoHost == (int)Impl::kNoHost);
  static_assert((int)Native::kRelay == (int)Impl::kRelay);
  static_assert((int)Native::kAll == (int)Impl::kAll);
  return static_cast<Native>(mrsValue);
}

webrtc::PeerConnectionInterface::BundlePolicy BundlePolicyToNative(
    BundlePolicy mrsValue) {
  using Native = webrtc::PeerConnectionInterface::BundlePolicy;
  using Impl = BundlePolicy;
  static_assert((int)Native::kBundlePolicyBalanced == (int)Impl::kBalanced);
  static_assert((int)Native::kBundlePolicyMaxBundle == (int)Impl::kMaxBundle);
  static_assert((int)Native::kBundlePolicyMaxCompat == (int)Impl::kMaxCompat);
  return static_cast<Native>(mrsValue);
}

}  // namespace

namespace Microsoft::MixedReality::WebRTC {

ErrorOr<RefPtr<PeerConnection>> PeerConnection::create(
    const PeerConnectionConfiguration& config,
    mrsPeerConnectionInteropHandle interop_handle) {
  // Set the default value for the HL1 workaround before creating any
  // connection. This has no effect on other platforms.
  SetFrameHeightRoundMode(FrameHeightRoundMode::kCrop);

  // Ensure the factory exists
  RefPtr<GlobalFactory> global_factory(GlobalFactory::InstancePtr());
  auto pc_factory = global_factory->GetPeerConnectionFactory();
  if (!pc_factory) {
    return Error(Result::kUnknownError);
  }

  // Setup the connection configuration
  webrtc::PeerConnectionInterface::RTCConfiguration rtc_config;
  if (config.encoded_ice_servers != nullptr) {
    std::string encoded_ice_servers{config.encoded_ice_servers};
    rtc_config.servers = DecodeIceServers(encoded_ice_servers);
  }
  rtc_config.enable_rtp_data_channel = false;  // Always false for security
  rtc_config.enable_dtls_srtp = true;          // Always true for security
  rtc_config.type = ICETransportTypeToNative(config.ice_transport_type);
  rtc_config.bundle_policy = BundlePolicyToNative(config.bundle_policy);
  rtc_config.sdp_semantics = (config.sdp_semantic == SdpSemantic::kUnifiedPlan
                                  ? webrtc::SdpSemantics::kUnifiedPlan
                                  : webrtc::SdpSemantics::kPlanB);
  auto peer = new PeerConnectionImpl(std::move(global_factory), interop_handle);
  webrtc::PeerConnectionDependencies dependencies(peer);
  rtc::scoped_refptr<webrtc::PeerConnectionInterface> impl =
      pc_factory->CreatePeerConnection(rtc_config, std::move(dependencies));
  if (impl.get() == nullptr) {
    return Error(Result::kUnknownError);
  }
  peer->SetPeerImpl(std::move(impl));
  return RefPtr<PeerConnection>(peer);
}

void PeerConnection::GetStats(webrtc::RTCStatsCollectorCallback* callback) {
  ((PeerConnectionImpl*)this)->peer_->GetStats(callback);
}
  
void AudioReadStream::audioFrameCallback(const void* audio_data,
                                         const uint32_t bits_per_sample,
                                         const uint32_t sample_rate,
                                         const uint32_t number_of_channels,
                                         const uint32_t number_of_frames) {
  std::lock_guard<std::mutex> lock(frames_mutex_);
  // maintain buffering limits, after adding this frame
  const size_t maxFrames = std::max(buffer_ms_ / 10, 1);
  while (frames_.size() > maxFrames) {
    frames_.pop_front();
  }
  // add the new frame
  auto& frame = frames_.emplace_back();
  frame.bits_per_sample = bits_per_sample;
  frame.sample_rate = sample_rate;
  frame.number_of_channels = number_of_channels;
  frame.number_of_frames = number_of_frames;
  size_t size =
      (size_t)(bits_per_sample / 8) * number_of_channels * number_of_frames;
  auto src_bytes = static_cast<const std::byte*>(audio_data);
  frame.audio_data.insert(frame.audio_data.begin(), src_bytes,
                          src_bytes + size);
}

void AudioReadStream::staticAudioFrameCallback(
    void* user_data,
    const AudioFrame& frame) {
  auto ars = static_cast<AudioReadStream*>(user_data);
  ars->audioFrameCallback(frame.data_, frame.bits_per_sample_, frame.sampling_rate_hz_,
                          frame.channel_count_, frame.sample_count_);
}

AudioReadStream::AudioReadStream(PeerConnection* peer, int bufferMs)
    : peer_(peer),
      buffer_ms_(bufferMs >= 10 ? bufferMs : 500 /*TODO good value?*/) {
  peer->RegisterRemoteAudioFrameCallback(
      AudioFrameReadyCallback{&staticAudioFrameCallback, this});
}

AudioReadStream::~AudioReadStream() {
  peer_->RegisterRemoteAudioFrameCallback(AudioFrameReadyCallback{});
}

AudioReadStream::Buffer::Buffer() {
  resampler_ = std::make_unique<webrtc::Resampler>();
}
AudioReadStream::Buffer::~Buffer() {}

void AudioReadStream::Buffer::addFrame(const Frame& frame,
                                       int dstSampleRate,
                                       int dstChannels) {
  // We may require up to 2 intermediate buffers
  // We always write into buffer_next and then swap front/back buffers
  std::vector<short> buffer_front;
  std::vector<short> buffer_back;

  // tmpData will eventually hold u16 data with the correct number of channels
  const short* srcData;
  size_t srcCount;

  // ensure source is 16 bit
  if (frame.bits_per_sample == 16) {
    srcData = (short*)frame.audio_data.data();
    srcCount = frame.number_of_frames * frame.number_of_channels;
  } else if (frame.bits_per_sample == 8) {
    buffer_front.resize(frame.audio_data.size());
    short* data = buffer_front.data();
    // 8 bit data is unsigned8, 16 bit is signed16
    for (int i = 0; i < (int)frame.audio_data.size(); ++i) {
      data[i] = ((int)frame.audio_data[i] * 256) - 32768;
    }
    srcData = data;
    srcCount = buffer_front.size();
    swap(buffer_front, buffer_back);
  } else {
    assert(false);
    return;
  }

  // match destination number of channels
  switch (frame.number_of_channels * 16 + dstChannels) {
    case 0x11:
    case 0x22:
      break;      // nop
    case 0x12: {  // duplicate
      buffer_front.resize(srcCount * 2);
      short* data = buffer_front.data();
      for (int i = 0; i < (int)srcCount; ++i) {
        data[2 * i + 0] = srcData[i];
        data[2 * i + 1] = srcData[i];
      }
      srcData = data;
      srcCount = buffer_front.size();
      swap(buffer_front, buffer_back);
      break;
    }
    case 0x21: {  // average L&R
      buffer_front.resize(srcCount / 2);
      short* data = buffer_front.data();
      for (int i = 0; i < (int)srcCount; ++i) {
        data[i] = (srcData[2 * i] + srcData[2 * i + 1]) / 2;
      }
      srcData = data;
      srcCount = buffer_front.size();
      swap(buffer_front, buffer_back);
      break;
    }
    default:
      assert(false);
      return;
  }

  // match sample rate
  if ((int)frame.sample_rate != dstSampleRate) {
    buffer_front.resize((srcCount * dstSampleRate / frame.sample_rate) + 1);
    short* data = buffer_front.data();

    resampler_->ResetIfNeeded(frame.sample_rate, dstSampleRate, dstChannels);
    size_t count;
    resampler_->Push(srcData, srcCount, data, buffer_front.size(), count);
    srcData = data;
    srcCount = count;
    swap(buffer_front, buffer_back);
  }

<<<<<<< HEAD
  // Convert s16 to f32
  data_.resize(srcCount);
  for (size_t i = 0; i < srcCount; ++i) {
    data_[i] = (float)srcData[i] / 32768.0f;
  }
  used_ = 0;
  channels_ = dstChannels;
  rate_ = dstSampleRate;
}

void AudioReadStream::Read(int sampleRate,
                           float dataOrig[],
                           int dataLenOrig,
                           int channels) noexcept {
  float* dst = dataOrig;
  int dstLen = dataLenOrig;  // number of points remaining

  while (dstLen > 0) {
    if (sampleRate == buffer_.rate_ && channels == buffer_.channels_ &&
        buffer_.available()) {
      // format matches, fill some from the buffer. If the format doesn't
      // match we will fall through and ensure the next frame matches. This
      // may drop some data but will only happen when the output
      // sampleRate/channels change (i.e. rarely)
      int len = buffer_.readSome(dst, dstLen);
      dst += len;
      dstLen -= len;
    } else {
      Frame frame;
      {
        std::unique_lock<std::mutex> lock(frames_mutex_);
        if (frames_.empty()) {  // no more input! fill with sin wave
          lock.unlock();
          constexpr float freq = 2 * 222 * float(M_PI);
          for (int i = 0; i < dstLen; ++i) {
            dst[i] = 0.15f * sinf((freq * (sinwave_iter_ + i)) /
                                  (sampleRate * channels));
          }
          sinwave_iter_ = (sinwave_iter_ + dstLen) % 628318530 /*twopi*/;
          sinwave_iter_ += dstLen;
          return;  // and return
        }
        Frame& f = frames_.front();
        frame.audio_data.swap(f.audio_data);
        frame.bits_per_sample = f.bits_per_sample;
        frame.sample_rate = f.sample_rate;
        frame.number_of_channels = f.number_of_channels;
        frame.number_of_frames = f.number_of_frames;
        frames_.pop_front();
      }
      buffer_.addFrame(frame, sampleRate, channels);
    }
  }
}
=======
PeerConnection::PeerConnection(RefPtr<GlobalFactory> global_factory)
    : TrackedObject(std::move(global_factory), ObjectType::kPeerConnection) {}
>>>>>>> e00a2442

}  // namespace Microsoft::MixedReality::WebRTC<|MERGE_RESOLUTION|>--- conflicted
+++ resolved
@@ -1363,6 +1363,9 @@
 void PeerConnection::GetStats(webrtc::RTCStatsCollectorCallback* callback) {
   ((PeerConnectionImpl*)this)->peer_->GetStats(callback);
 }
+
+PeerConnection::PeerConnection(RefPtr<GlobalFactory> global_factory)
+    : TrackedObject(std::move(global_factory), ObjectType::kPeerConnection) {}
   
 void AudioReadStream::audioFrameCallback(const void* audio_data,
                                          const uint32_t bits_per_sample,
@@ -1489,7 +1492,6 @@
     swap(buffer_front, buffer_back);
   }
 
-<<<<<<< HEAD
   // Convert s16 to f32
   data_.resize(srcCount);
   for (size_t i = 0; i < srcCount; ++i) {
@@ -1544,9 +1546,5 @@
     }
   }
 }
-=======
-PeerConnection::PeerConnection(RefPtr<GlobalFactory> global_factory)
-    : TrackedObject(std::move(global_factory), ObjectType::kPeerConnection) {}
->>>>>>> e00a2442
 
 }  // namespace Microsoft::MixedReality::WebRTC