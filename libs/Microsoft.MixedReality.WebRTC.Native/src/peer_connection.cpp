// Copyright (c) Microsoft Corporation.
// Licensed under the MIT License.

// This is a precompiled header, it must be on its own, followed by a blank
// line, to prevent clang-format from reordering it with other headers.
#include "pch.h"

#include "audio_frame_observer.h"
#include "data_channel.h"
#include "media/local_video_track.h"
#include "peer_connection.h"
#include "sdp_utils.h"
#include "video_frame_observer.h"
#include "sdp_utils.h"

// Internal
#include "interop/global_factory.h"
#include "interop_api.h"

#include <functional>

#if defined(_M_IX86) /* x86 */ && defined(WINAPI_FAMILY) && \
    (WINAPI_FAMILY == WINAPI_FAMILY_APP) /* UWP app */ &&   \
    defined(_WIN32_WINNT_WIN10) &&                          \
    _WIN32_WINNT >= _WIN32_WINNT_WIN10 /* Win10 */

// Defined in
// external/webrtc-uwp-sdk/webrtc/xplatform/webrtc/third_party/winuwp_h264/H264Encoder/H264Encoder.cc
static constexpr int kFrameHeightCrop = 1;
extern int webrtc__WinUWPH264EncoderImpl__frame_height_round_mode;

// Stop WinRT from polluting the global namespace
// https://developercommunity.visualstudio.com/content/problem/859178/asyncinfoh-defines-the-error-symbol-at-global-name.html
#define _HIDE_GLOBAL_ASYNC_STATUS 1

#include <Windows.Foundation.h>
#include <windows.graphics.holographic.h>
#include <wrl\client.h>
#include <wrl\wrappers\corewrappers.h>

namespace {

bool CheckIfHololens() {
  // The best way to check if we are running on Hololens is checking if this is
  // a x86 Windows device with a transparent holographic display (AR).

  using namespace Microsoft::WRL;
  using namespace Microsoft::WRL::Wrappers;
  using namespace ABI::Windows::Foundation;
  using namespace ABI::Windows::Graphics::Holographic;

#define RETURN_IF_ERROR(...) \
  if (FAILED(__VA_ARGS__)) { \
    return false;            \
  }

  RoInitializeWrapper initialize(RO_INIT_MULTITHREADED);

  // HolographicSpace.IsAvailable
  ComPtr<IHolographicSpaceStatics2> holo_space_statics;
  RETURN_IF_ERROR(GetActivationFactory(
      HStringReference(
          RuntimeClass_Windows_Graphics_Holographic_HolographicSpace)
          .Get(),
      &holo_space_statics));
  boolean is_holo_space_available;
  RETURN_IF_ERROR(
      holo_space_statics->get_IsAvailable(&is_holo_space_available));
  if (!is_holo_space_available) {
    // Not a holographic device.
    return false;
  }

  // HolographicDisplay.GetDefault().IsOpaque
  ComPtr<IHolographicDisplayStatics> holo_display_statics;
  RETURN_IF_ERROR(GetActivationFactory(
      HStringReference(
          RuntimeClass_Windows_Graphics_Holographic_HolographicDisplay)
          .Get(),
      &holo_display_statics));
  ComPtr<IHolographicDisplay> holo_display;
  RETURN_IF_ERROR(holo_display_statics->GetDefault(&holo_display));
  boolean is_opaque;
  RETURN_IF_ERROR(holo_display->get_IsOpaque(&is_opaque));
  // Hololens if not opaque (otherwise VR).
  return !is_opaque;
#undef RETURN_IF_ERROR
}

bool IsHololens() {
  static bool is_hololens = CheckIfHololens();
  return is_hololens;
}

}  // namespace

namespace Microsoft {
namespace MixedReality {
namespace WebRTC {
void PeerConnection::SetFrameHeightRoundMode(FrameHeightRoundMode value) {
  if (IsHololens()) {
    webrtc__WinUWPH264EncoderImpl__frame_height_round_mode = (int)value;
  }
}
}  // namespace WebRTC
}  // namespace MixedReality
}  // namespace Microsoft

#else

namespace Microsoft {
namespace MixedReality {
namespace WebRTC {

void PeerConnection::SetFrameHeightRoundMode(FrameHeightRoundMode /*value*/) {}

}  // namespace WebRTC
}  // namespace MixedReality
}  // namespace Microsoft

#endif

namespace {

using namespace Microsoft::MixedReality::WebRTC;

Result ResultFromRTCErrorType(webrtc::RTCErrorType type) {
  using namespace webrtc;
  switch (type) {
    case RTCErrorType::NONE:
      return Result::kSuccess;
    case RTCErrorType::UNSUPPORTED_OPERATION:
    case RTCErrorType::UNSUPPORTED_PARAMETER:
      return Result::kUnsupported;
    case RTCErrorType::INVALID_PARAMETER:
    case RTCErrorType::INVALID_RANGE:
      return Result::kInvalidParameter;
    case RTCErrorType::INVALID_STATE:
      return Result::kNotInitialized;
    default:
      return Result::kUnknownError;
  }
}

Microsoft::MixedReality::WebRTC::Error ErrorFromRTCError(
    webrtc::RTCError&& error) {
  // Ideally would move the std::string out of |error|, but doesn't look
  // possible at the moment.
  return Microsoft::MixedReality::WebRTC::Error(
      ResultFromRTCErrorType(error.type()), error.message());
}

/// Implementation of PeerConnection, which also implements
/// PeerConnectionObserver at the same time to simplify interaction with
/// the underlying implementation object.
class PeerConnectionImpl : public PeerConnection,
                           public webrtc::PeerConnectionObserver {
 public:
  mrsPeerConnectionInteropHandle hhh;

  PeerConnectionImpl(RefPtr<GlobalFactory> global_factory,
                     mrsPeerConnectionInteropHandle interop_handle)
      : PeerConnection(std::move(global_factory)),
        interop_handle_(interop_handle) {}

  ~PeerConnectionImpl() noexcept { Close(); }

  void SetPeerImpl(rtc::scoped_refptr<webrtc::PeerConnectionInterface> impl) {
    peer_ = std::move(impl);
    remote_video_observer_.reset(new VideoFrameObserver());
    local_audio_observer_.reset(new AudioFrameObserver());
    remote_audio_observer_.reset(new AudioFrameObserver());
  }

<<<<<<< HEAD
  void SetName(absl::string_view name) override {
    name_.assign(name.data(), name.size());
  }
=======
  void SetName(std::string_view name) override { name_ = name; }
>>>>>>> 843c7dbc

  std::string GetName() const override { return name_; }

  void RegisterLocalSdpReadytoSendCallback(
      LocalSdpReadytoSendCallback&& callback) noexcept override {
    const std::lock_guard<std::mutex> lock{
        local_sdp_ready_to_send_callback_mutex_};
    local_sdp_ready_to_send_callback_ = std::move(callback);
  }

  void RegisterIceCandidateReadytoSendCallback(
      IceCandidateReadytoSendCallback&& callback) noexcept override {
    const std::lock_guard<std::mutex> lock{
        ice_candidate_ready_to_send_callback_mutex_};
    ice_candidate_ready_to_send_callback_ = std::move(callback);
  }

  void RegisterIceStateChangedCallback(
      IceStateChangedCallback&& callback) noexcept override {
    const std::lock_guard<std::mutex> lock{ice_state_changed_callback_mutex_};
    ice_state_changed_callback_ = std::move(callback);
  }

  void RegisterIceGatheringStateChangedCallback(
      IceGatheringStateChangedCallback&& callback) noexcept override {
    const std::lock_guard<std::mutex> lock{
        ice_gathering_state_changed_callback_mutex_};
    ice_gathering_state_changed_callback_ = std::move(callback);
  }

  void RegisterRenegotiationNeededCallback(
      RenegotiationNeededCallback&& callback) noexcept override {
    const std::lock_guard<std::mutex> lock{
        renegotiation_needed_callback_mutex_};
    renegotiation_needed_callback_ = std::move(callback);
  }

  bool AddIceCandidate(const char* sdp_mid,
                       const int sdp_mline_index,
                       const char* candidate) noexcept override;
  bool SetRemoteDescriptionAsync(const char* type,
                                 const char* sdp,
                                 Callback<> callback) noexcept override;

  void RegisterConnectedCallback(
      ConnectedCallback&& callback) noexcept override {
    const std::lock_guard<std::mutex> lock{connected_callback_mutex_};
    connected_callback_ = std::move(callback);
  }

  mrsResult SetBitrate(const BitrateSettings& settings) noexcept override {
    webrtc::BitrateSettings bitrate;
    bitrate.start_bitrate_bps = settings.start_bitrate_bps;
    bitrate.min_bitrate_bps = settings.min_bitrate_bps;
    bitrate.max_bitrate_bps = settings.max_bitrate_bps;
    return ResultFromRTCErrorType(peer_->SetBitrate(bitrate).type());
  }

  bool CreateOffer() noexcept override;
  bool CreateAnswer() noexcept override;
  void Close() noexcept override;
  bool IsClosed() const noexcept override;

  void RegisterTrackAddedCallback(
      TrackAddedCallback&& callback) noexcept override {
    const std::lock_guard<std::mutex> lock{track_added_callback_mutex_};
    track_added_callback_ = std::move(callback);
  }

  void RegisterTrackRemovedCallback(
      TrackRemovedCallback&& callback) noexcept override {
    const std::lock_guard<std::mutex> lock{track_removed_callback_mutex_};
    track_removed_callback_ = std::move(callback);
  }

  void RegisterRemoteVideoFrameCallback(
      I420AFrameReadyCallback callback) noexcept override {
    if (remote_video_observer_) {
      remote_video_observer_->SetCallback(std::move(callback));
    }
  }

  void RegisterRemoteVideoFrameCallback(
      Argb32FrameReadyCallback callback) noexcept override {
    if (remote_video_observer_) {
      remote_video_observer_->SetCallback(std::move(callback));
    }
  }

  ErrorOr<RefPtr<LocalVideoTrack>> AddLocalVideoTrack(
      rtc::scoped_refptr<webrtc::VideoTrackInterface> video_track,
      mrsLocalVideoTrackInteropHandle interop_handle) noexcept override;
  webrtc::RTCError RemoveLocalVideoTrack(
      LocalVideoTrack& video_track) noexcept override;
  void RemoveLocalVideoTracksFromSource(
      ExternalVideoTrackSource& source) noexcept override;

  void RegisterLocalAudioFrameCallback(
      AudioFrameReadyCallback callback) noexcept override {
    if (local_audio_observer_) {
      local_audio_observer_->SetCallback(std::move(callback));
    }
  }

  void RegisterRemoteAudioFrameCallback(
      AudioFrameReadyCallback callback) noexcept override {
    if (remote_audio_observer_) {
      remote_audio_observer_->SetCallback(std::move(callback));
    }
  }

  bool AddLocalAudioTrack(rtc::scoped_refptr<webrtc::AudioTrackInterface>
                              audio_track) noexcept override;
  void RemoveLocalAudioTrack() noexcept override;
  void SetLocalAudioTrackEnabled(bool enabled = true) noexcept override;
  bool IsLocalAudioTrackEnabled() const noexcept override;

  void RegisterDataChannelAddedCallback(
      DataChannelAddedCallback callback) noexcept override {
    const std::lock_guard<std::mutex> lock{data_channel_added_callback_mutex_};
    data_channel_added_callback_ = std::move(callback);
  }

  void RegisterDataChannelRemovedCallback(
      DataChannelRemovedCallback callback) noexcept override {
    const std::lock_guard<std::mutex> lock(
        data_channel_removed_callback_mutex_);
    data_channel_removed_callback_ = std::move(callback);
  }

  ErrorOr<std::shared_ptr<DataChannel>> AddDataChannel(
      int id,
      absl::string_view label,
      bool ordered,
      bool reliable,
      mrsDataChannelInteropHandle dataChannelInteropHandle) noexcept override;
  void RemoveDataChannel(const DataChannel& data_channel) noexcept override;
  void RemoveAllDataChannels() noexcept override;
  void OnDataChannelAdded(const DataChannel& data_channel) noexcept override;

  mrsResult RegisterInteropCallbacks(
      const mrsPeerConnectionInteropCallbacks& callbacks) noexcept override {
    // Make a full copy of all callbacks
    interop_callbacks_ = callbacks;
    return Result::kSuccess;
  }

  //
  // PeerConnectionObserver interface
  //

  // Triggered when the SignalingState changed.
  void OnSignalingChange(webrtc::PeerConnectionInterface::SignalingState
                             new_state) noexcept override;

  // Triggered when media is received on a new stream from remote peer.
  void OnAddStream(rtc::scoped_refptr<webrtc::MediaStreamInterface>
                       stream) noexcept override;

  // Triggered when a remote peer closes a stream.
  void OnRemoveStream(rtc::scoped_refptr<webrtc::MediaStreamInterface>
                          stream) noexcept override;

  // Triggered when a remote peer opens a data channel.
  void OnDataChannel(rtc::scoped_refptr<webrtc::DataChannelInterface>
                         data_channel) noexcept override;

  /// Triggered when renegotiation is needed. For example, an ICE restart
  /// has begun, or a track has been added or removed.
  void OnRenegotiationNeeded() noexcept override;

  /// Called any time the IceConnectionState changes.
  ///
  /// From the Google implementation:
  /// "Note that our ICE states lag behind the standard slightly. The most
  /// notable differences include the fact that "failed" occurs after 15
  /// seconds, not 30, and this actually represents a combination ICE + DTLS
  /// state, so it may be "failed" if DTLS fails while ICE succeeds."
  void OnIceConnectionChange(webrtc::PeerConnectionInterface::IceConnectionState
                                 new_state) noexcept override;

  /// Called any time the IceGatheringState changes.
  void OnIceGatheringChange(webrtc::PeerConnectionInterface::IceGatheringState
                                new_state) noexcept override;

  /// A new ICE candidate has been gathered.
  void OnIceCandidate(
      const webrtc::IceCandidateInterface* candidate) noexcept override;

  /// Callback on remote track added.
  void OnAddTrack(
      rtc::scoped_refptr<webrtc::RtpReceiverInterface> receiver,
      const std::vector<rtc::scoped_refptr<webrtc::MediaStreamInterface>>&
          streams) noexcept override;

  /// Callback on remote track removed.
  void OnRemoveTrack(rtc::scoped_refptr<webrtc::RtpReceiverInterface>
                         receiver) noexcept override;

  void OnLocalDescCreated(webrtc::SessionDescriptionInterface* desc) noexcept;

  /// The underlying PC object from the core implementation. This is NULL
  /// after |Close()| is called.
  rtc::scoped_refptr<webrtc::PeerConnectionInterface> peer_;

 protected:
  /// Peer connection name assigned by the user. This has no meaning for the
  /// implementation.
  std::string name_;

  /// Handle to the interop wrapper associated with this object.
  mrsPeerConnectionInteropHandle interop_handle_;

  /// Callbacks used for interop management.
  mrsPeerConnectionInteropCallbacks interop_callbacks_{};

  /// User callback invoked when the peer connection received a new data channel
  /// from the remote peer and added it locally.
  DataChannelAddedCallback data_channel_added_callback_
      RTC_GUARDED_BY(data_channel_added_callback_mutex_);

  /// User callback invoked when the peer connection received a data channel
  /// remove message from the remote peer and removed it locally.
  DataChannelAddedCallback data_channel_removed_callback_
      RTC_GUARDED_BY(data_channel_removed_callback_mutex_);

  /// User callback invoked when the peer connection is established.
  /// This is generally invoked even if ICE didn't finish.
  ConnectedCallback connected_callback_
      RTC_GUARDED_BY(connected_callback_mutex_);

  /// User callback invoked when a local SDP message has been crafted by the
  /// core engine and is ready to be sent by the signaling solution.
  LocalSdpReadytoSendCallback local_sdp_ready_to_send_callback_
      RTC_GUARDED_BY(local_sdp_ready_to_send_callback_mutex_);

  /// User callback invoked when a local ICE message has been crafted by the
  /// core engine and is ready to be sent by the signaling solution.
  IceCandidateReadytoSendCallback ice_candidate_ready_to_send_callback_
      RTC_GUARDED_BY(ice_candidate_ready_to_send_callback_mutex_);

  /// User callback invoked when the ICE connection state changed.
  IceStateChangedCallback ice_state_changed_callback_
      RTC_GUARDED_BY(ice_state_changed_callback_mutex_);

  /// User callback invoked when the ICE gathering state changed.
  IceGatheringStateChangedCallback ice_gathering_state_changed_callback_
      RTC_GUARDED_BY(ice_gathering_state_changed_callback_mutex_);

  /// User callback invoked when SDP renegotiation is needed.
  RenegotiationNeededCallback renegotiation_needed_callback_
      RTC_GUARDED_BY(renegotiation_needed_callback_mutex_);

  /// User callback invoked when a remote audio or video track is added.
  TrackAddedCallback track_added_callback_
      RTC_GUARDED_BY(track_added_callback_mutex_);

  /// User callback invoked when a remote audio or video track is removed.
  TrackRemovedCallback track_removed_callback_
      RTC_GUARDED_BY(track_removed_callback_mutex_);

  std::mutex data_channel_added_callback_mutex_;
  std::mutex data_channel_removed_callback_mutex_;
  std::mutex connected_callback_mutex_;
  std::mutex local_sdp_ready_to_send_callback_mutex_;
  std::mutex ice_candidate_ready_to_send_callback_mutex_;
  std::mutex ice_state_changed_callback_mutex_;
  std::mutex ice_gathering_state_changed_callback_mutex_;
  std::mutex renegotiation_needed_callback_mutex_;
  std::mutex track_added_callback_mutex_;
  std::mutex track_removed_callback_mutex_;

  rtc::scoped_refptr<webrtc::AudioTrackInterface> local_audio_track_;
  rtc::scoped_refptr<webrtc::RtpSenderInterface> local_audio_sender_;
  std::vector<rtc::scoped_refptr<webrtc::MediaStreamInterface>> remote_streams_;

  /// Collection of all local video tracks associated with this peer connection.
  std::vector<RefPtr<LocalVideoTrack>> local_video_tracks_
      RTC_GUARDED_BY(tracks_mutex_);

  /// Mutex for all collections of all tracks.
  rtc::CriticalSection tracks_mutex_;

  /// Collection of all data channels associated with this peer connection.
  std::vector<std::shared_ptr<DataChannel>> data_channels_
      RTC_GUARDED_BY(data_channel_mutex_);

  /// Collection of data channels from their unique ID.
  /// This contains only data channels pre-negotiated or opened by the remote
  /// peer, as data channels opened locally won't have immediately a unique ID.
  std::unordered_map<int, std::shared_ptr<DataChannel>> data_channel_from_id_
      RTC_GUARDED_BY(data_channel_mutex_);

  /// Collection of data channels from their label.
  /// This contains only data channels with a non-empty label.
  std::unordered_multimap<str, std::shared_ptr<DataChannel>>
      data_channel_from_label_ RTC_GUARDED_BY(data_channel_mutex_);

  /// Mutex for data structures related to data channels.
  std::mutex data_channel_mutex_;

  //< TODO - Clarify lifetime of those, for now same as this PeerConnection
  std::unique_ptr<AudioFrameObserver> local_audio_observer_;
  std::unique_ptr<AudioFrameObserver> remote_audio_observer_;
  std::unique_ptr<VideoFrameObserver> remote_video_observer_;

  /// Flag to indicate if SCTP was negotiated during the initial SDP handshake
  /// (m=application), which allows subsequently to use data channels. If this
  /// is false then data channels will never connnect. This is set to true if a
  /// data channel is created before the connection is established, which will
  /// force the connection to negotiate the necessary SCTP information. See
  /// https://stackoverflow.com/questions/43788872/how-are-data-channels-negotiated-between-two-peers-with-webrtc
  bool sctp_negotiated_ = true;

 private:
  PeerConnectionImpl(const PeerConnectionImpl&) = delete;
  PeerConnectionImpl& operator=(const PeerConnectionImpl&) = delete;
};

class CreateSessionDescObserver
    : public webrtc::CreateSessionDescriptionObserver {
 public:
  CreateSessionDescObserver(RefPtr<PeerConnectionImpl> peer_connection)
      : peer_connection_(
            std::forward<RefPtr<PeerConnectionImpl>>(peer_connection)) {}

  //
  // CreateSessionDescriptionObserver interface
  //

  /// This callback transfers the ownership of the |desc|.
  /// TODO(deadbeef): Make this take an std::unique_ptr<> to avoid confusion
  /// around ownership.
  void OnSuccess(webrtc::SessionDescriptionInterface* desc) noexcept override {
    peer_connection_->OnLocalDescCreated(desc);
  }

  /// The OnFailure callback takes an RTCError, which consists of an
  /// error code and a string.
  /// RTCError is non-copyable, so it must be passed using std::move.
  /// Earlier versions of the API used a string argument. This version
  /// is deprecated; in order to let clients remove the old version, it has a
  /// default implementation. If both versions are unimplemented, the
  /// result will be a runtime error (stack overflow). This is intentional.
  void OnFailure(webrtc::RTCError error) noexcept override {}

 protected:
  RefPtr<PeerConnectionImpl> peer_connection_;
};

/// Simple observer utility delegating to a given callback on success.
class SessionDescObserver : public webrtc::SetSessionDescriptionObserver {
 public:
  SessionDescObserver() = default;
  template <typename Closure>
  SessionDescObserver(Closure&& callback)
      : callback_(std::forward<Closure>(callback)) {}
  void OnSuccess() override {
    if (callback_)
      callback_();
  }
  void OnFailure(webrtc::RTCError error) override {
    RTC_LOG(LS_ERROR) << "Error setting session description: "
                      << error.message();
  }
  void OnFailure(const std::string& error) override {
    RTC_LOG(LS_ERROR) << "Error setting session description: " << error;
  }

 protected:
  std::function<void()> callback_;
  ~SessionDescObserver() override = default;
};

struct SetRemoteSessionDescObserver
    : public webrtc::SetRemoteDescriptionObserverInterface {
 public:
  SetRemoteSessionDescObserver() = default;
  template <typename Closure>
  SetRemoteSessionDescObserver(Closure&& callback)
      : callback_(std::forward<Closure>(callback)) {}
  void OnSetRemoteDescriptionComplete(webrtc::RTCError error) override {
    RTC_LOG(LS_INFO) << "Remote description set. err=" << error.message();
    if (error.ok() && callback_) {
      callback_();
    }
  }

 protected:
  std::function<void()> callback_;
};

const std::string kAudioVideoStreamId("local_av_stream");

/// The API must ensure that all strings passed to the caller are
/// null-terminated. This is a helper to ensure that calling c_str()
/// on the given std::string will yield a null-terminated string.
void ensureNullTerminatedCString(std::string& str) {
  if (str.empty() || (str.back() != '\0')) {
    str.push_back('\0');
  }
}

/// Convert an implementation value to a native API value of the ICE connection
/// state. This ensures API stability if the implementation changes, although
/// currently API values are mapped 1:1 with the implementation.
IceConnectionState IceStateFromImpl(
    webrtc::PeerConnectionInterface::IceConnectionState impl_state) {
  using Native = IceConnectionState;
  using Impl = webrtc::PeerConnectionInterface::IceConnectionState;
  static_assert((int)Native::kNew == (int)Impl::kIceConnectionNew, "");
  static_assert((int)Native::kChecking == (int)Impl::kIceConnectionChecking,
                "");
  static_assert((int)Native::kConnected == (int)Impl::kIceConnectionConnected,
                "");
  static_assert((int)Native::kCompleted == (int)Impl::kIceConnectionCompleted,
                "");
  static_assert((int)Native::kFailed == (int)Impl::kIceConnectionFailed, "");
  static_assert(
      (int)Native::kDisconnected == (int)Impl::kIceConnectionDisconnected, "");
  static_assert((int)Native::kClosed == (int)Impl::kIceConnectionClosed, "");
  return (IceConnectionState)impl_state;
}

/// Convert an implementation value to a native API value of the ICE gathering
/// state. This ensures API stability if the implementation changes, although
/// currently API values are mapped 1:1 with the implementation.
IceGatheringState IceGatheringStateFromImpl(
    webrtc::PeerConnectionInterface::IceGatheringState impl_state) {
  using Native = IceGatheringState;
  using Impl = webrtc::PeerConnectionInterface::IceGatheringState;
  static_assert((int)Native::kNew == (int)Impl::kIceGatheringNew, "");
  static_assert((int)Native::kGathering == (int)Impl::kIceGatheringGathering,
                "");
  static_assert((int)Native::kComplete == (int)Impl::kIceGatheringComplete, "");
  return (IceGatheringState)impl_state;
}

ErrorOr<RefPtr<LocalVideoTrack>> PeerConnectionImpl::AddLocalVideoTrack(
    rtc::scoped_refptr<webrtc::VideoTrackInterface> video_track,
    mrsLocalVideoTrackInteropHandle interop_handle) noexcept {
  if (IsClosed()) {
    return Microsoft::MixedReality::WebRTC::Error(
        Result::kInvalidOperation, "The peer connection is closed.");
  }
  auto result = peer_->AddTrack(video_track, {kAudioVideoStreamId});
  if (result.ok()) {
    RefPtr<LocalVideoTrack> track =
        new LocalVideoTrack(global_factory_, *this, std::move(video_track),
                            result.MoveValue(), interop_handle);
    {
      rtc::CritScope lock(&tracks_mutex_);
      local_video_tracks_.push_back(track);
    }
    return track;
  }
  return ErrorFromRTCError(result.MoveError());
}

webrtc::RTCError PeerConnectionImpl::RemoveLocalVideoTrack(
    LocalVideoTrack& video_track) noexcept {
  rtc::CritScope lock(&tracks_mutex_);
  auto it = std::find_if(local_video_tracks_.begin(), local_video_tracks_.end(),
                         [&video_track](const RefPtr<LocalVideoTrack>& track) {
                           return track.get() == &video_track;
                         });
  if (it == local_video_tracks_.end()) {
    return webrtc::RTCError(
        webrtc::RTCErrorType::INVALID_PARAMETER,
        "The video track is not associated with the peer connection.");
  }
  if (peer_) {
    video_track.RemoveFromPeerConnection(*peer_);
  }
  local_video_tracks_.erase(it);
  return webrtc::RTCError::OK();
}

void PeerConnectionImpl::RemoveLocalVideoTracksFromSource(
    ExternalVideoTrackSource& source) noexcept {
  if (!peer_) {
    return;
  }
  // Remove all tracks which share this video track source.
  // Currently there is no support for source sharing, so this should
  // amount to a single track.
  std::vector<rtc::scoped_refptr<webrtc::RtpSenderInterface>> senders =
      peer_->GetSenders();
  for (auto&& sender : senders) {
    rtc::scoped_refptr<webrtc::MediaStreamTrackInterface> track =
        sender->track();
    // Apparently track can be null if destroyed already
    //< FIXME - Is this an error?
    if (!track ||
        (track->kind() != webrtc::MediaStreamTrackInterface::kVideoKind)) {
      continue;
    }
    auto video_track = (webrtc::VideoTrackInterface*)track.get();
    if (video_track->GetSource() ==
        (webrtc::VideoTrackSourceInterface*)&source) {
      peer_->RemoveTrack(sender);
    }
  }
}

void PeerConnectionImpl::SetLocalAudioTrackEnabled(bool enabled) noexcept {
  if (local_audio_track_) {
    local_audio_track_->set_enabled(enabled);
  }
}

bool PeerConnectionImpl::IsLocalAudioTrackEnabled() const noexcept {
  if (local_audio_track_) {
    return local_audio_track_->enabled();
  }
  return false;
}

bool PeerConnectionImpl::AddLocalAudioTrack(
    rtc::scoped_refptr<webrtc::AudioTrackInterface> audio_track) noexcept {
  if (local_audio_track_) {
    return false;
  }
  if (local_audio_sender_) {
    // Reuse the existing sender.
    if (local_audio_sender_->SetTrack(audio_track.get())) {
      if (auto* sink = local_audio_observer_.get()) {
        // FIXME - Current implementation of AddSink() for the local audio
        // capture device is no-op. So this callback is never fired.
        audio_track->AddSink(sink);
      }
      local_audio_track_ = std::move(audio_track);
      return true;
    }
  } else if (peer_) {
    // Create a new sender.
    auto result = peer_->AddTrack(audio_track, {kAudioVideoStreamId});
    if (result.ok()) {
      if (auto* sink = local_audio_observer_.get()) {
        // FIXME - Current implementation of AddSink() for the local audio
        // capture device is no-op. So this callback is never fired.
        audio_track->AddSink(sink);
      }
      local_audio_sender_ = result.value();
      local_audio_track_ = std::move(audio_track);
      return true;
    }
  }
  return false;
}

void PeerConnectionImpl::RemoveLocalAudioTrack() noexcept {
  if (!local_audio_track_)
    return;
  if (auto* sink = local_audio_observer_.get()) {
    local_audio_track_->RemoveSink(sink);
  }
  local_audio_sender_->SetTrack(nullptr);
  local_audio_track_ = nullptr;
}

ErrorOr<std::shared_ptr<DataChannel>> PeerConnectionImpl::AddDataChannel(
    int id,
    absl::string_view label,
    bool ordered,
    bool reliable,
    mrsDataChannelInteropHandle dataChannelInteropHandle) noexcept {
  if (IsClosed()) {
    return Error(Result::kPeerConnectionClosed);
  }
  if (!sctp_negotiated_) {
    // Don't try to create a data channel without SCTP negotiation, it will get
    // stuck in the kConnecting state forever.
    return Error(Result::kSctpNotNegotiated);
  }
  webrtc::DataChannelInit config{};
  config.ordered = ordered;
  config.reliable = reliable;
  if (id < 0) {
    // In-band data channel with automatic ID assignment
    config.id = -1;
    config.negotiated = false;
  } else if (id <= 0xFFFF) {
    // Out-of-band negotiated data channel with pre-established ID
    config.id = id;
    config.negotiated = true;
  } else {
    // Valid IDs are 0-65535 (16 bits)
    return Error(Result::kOutOfRange);
  }
  std::string labelString{label};
  if (rtc::scoped_refptr<webrtc::DataChannelInterface> impl =
          peer_->CreateDataChannel(labelString, &config)) {
    // Create the native object
    auto data_channel = std::make_shared<DataChannel>(this, std::move(impl),
                                                      dataChannelInteropHandle);
    {
      const std::lock_guard<std::mutex> lock{data_channel_mutex_};
      data_channels_.push_back(data_channel);
      if (!labelString.empty()) {
        data_channel_from_label_.emplace(std::move(labelString), data_channel);
      }
      if (config.id >= 0) {
        data_channel_from_id_.emplace(config.id, data_channel);
      }
    }

    // For in-band channels, the creating side (here) doesn't receive an
    // OnDataChannel() message, so invoke the DataChannelAdded event right now.
    if (!data_channel->impl()->negotiated()) {
      OnDataChannelAdded(*data_channel.get());
    }

    return data_channel;
  }
  return Error(Result::kUnknownError);
}

void PeerConnectionImpl::RemoveDataChannel(
    const DataChannel& data_channel) noexcept {
  // Cache variables which require a dispatch to the signaling thread
  // to minimize the risk of a deadlock with the data channel lock below.
  const int id = data_channel.id();
  const str label = data_channel.label();

  // Move the channel to destroy out of the internal data structures
  std::shared_ptr<DataChannel> data_channel_ptr;
  {
    const std::lock_guard<std::mutex> lock{data_channel_mutex_};

    // The channel must be owned by this PeerConnection, so must be known
    // already
    auto const it = std::find_if(
        std::begin(data_channels_), std::end(data_channels_),
        [&data_channel](const std::shared_ptr<DataChannel>& other) {
          return other.get() == &data_channel;
        });
    RTC_DCHECK(it != data_channels_.end());
    // Be sure a reference is kept. This should not be a problem in theory
    // because the caller should have a reference to it, but this is safer.
    data_channel_ptr = std::move(*it);
    data_channels_.erase(it);

    // Clean-up interop maps
    auto it_id = data_channel_from_id_.find(id);
    if (it_id != data_channel_from_id_.end()) {
      data_channel_from_id_.erase(it_id);
    }
    if (!label.empty()) {
      auto it_label = data_channel_from_label_.find(label);
      if (it_label != data_channel_from_label_.end()) {
        data_channel_from_label_.erase(it_label);
      }
    }
  }

  // Close the WebRTC data channel
  webrtc::DataChannelInterface* const impl = data_channel.impl();
  impl->UnregisterObserver();  // force here, as ~DataChannel() didn't run yet
  impl->Close();

  // Invoke the DataChannelRemoved callback on the wrapper if any
  if (auto interop_handle = data_channel.GetInteropHandle()) {
    const std::lock_guard<std::mutex> lock(
        data_channel_removed_callback_mutex_);
    auto removed_cb = data_channel_removed_callback_;
    if (removed_cb) {
      DataChannelHandle data_native_handle = (void*)&data_channel;
      removed_cb(interop_handle, data_native_handle);
    }
  }

  // Clear the back pointer to the peer connection, and let the shared pointer
  // go out of scope and destroy the object if that was the last reference.
  data_channel_ptr->OnRemovedFromPeerConnection();
}

void PeerConnectionImpl::RemoveAllDataChannels() noexcept {
  const std::lock_guard<std::mutex> lock_cb(
      data_channel_removed_callback_mutex_);
  auto removed_cb = data_channel_removed_callback_;
  const std::lock_guard<std::mutex> lock{data_channel_mutex_};
  for (auto&& data_channel : data_channels_) {
    // Close the WebRTC data channel
    webrtc::DataChannelInterface* const impl = data_channel->impl();
    impl->UnregisterObserver();  // force here, as ~DataChannel() didn't run yet
    impl->Close();

    // Invoke the DataChannelRemoved callback on the wrapper if any
    if (removed_cb) {
      if (auto interop_handle = data_channel->GetInteropHandle()) {
        DataChannelHandle data_native_handle = (void*)&data_channel;
        removed_cb(interop_handle, data_native_handle);
      }
    }

    // Clear the back pointer
    data_channel->OnRemovedFromPeerConnection();
  }
  data_channel_from_id_.clear();
  data_channel_from_label_.clear();
  data_channels_.clear();
}

void PeerConnectionImpl::OnDataChannelAdded(
    const DataChannel& data_channel) noexcept {
  // The channel must be owned by this PeerConnection, so must be known already.
  // It was added in AddDataChannel() when the DataChannel object was created.
#if RTC_DCHECK_IS_ON
  {
    const std::lock_guard<std::mutex> lock{data_channel_mutex_};
    RTC_DCHECK(std::find_if(
                   data_channels_.begin(), data_channels_.end(),
                   [&data_channel](const std::shared_ptr<DataChannel>& other) {
                     return other.get() == &data_channel;
                   }) != data_channels_.end());
  }
#endif  // RTC_DCHECK_IS_ON

  // Invoke the DataChannelAdded callback on the wrapper if any
  if (auto interop_handle = data_channel.GetInteropHandle()) {
    const std::lock_guard<std::mutex> lock{data_channel_added_callback_mutex_};
    auto added_cb = data_channel_added_callback_;
    if (added_cb) {
      DataChannelHandle data_native_handle = (void*)&data_channel;
      added_cb(interop_handle, data_native_handle);
    }
  }
}

bool PeerConnectionImpl::AddIceCandidate(const char* sdp_mid,
                                         const int sdp_mline_index,
                                         const char* candidate) noexcept {
  if (!peer_) {
    return false;
  }
  webrtc::SdpParseError error;
  std::unique_ptr<webrtc::IceCandidateInterface> ice_candidate(
      webrtc::CreateIceCandidate(sdp_mid, sdp_mline_index, candidate, &error));
  if (!ice_candidate) {
    return false;
  }
  if (!peer_->AddIceCandidate(ice_candidate.get())) {
    return false;
  }
  return true;
}

bool PeerConnectionImpl::CreateOffer() noexcept {
  if (!peer_) {
    return false;
  }
  webrtc::PeerConnectionInterface::RTCOfferAnswerOptions options;
  /*if (mandatory_receive_)*/ {  //< TODO - This is legacy, should use
                                 // transceivers
    options.offer_to_receive_audio = true;
    options.offer_to_receive_video = true;
  }
  {
    const std::lock_guard<std::mutex> lock{data_channel_mutex_};
    if (data_channels_.empty()) {
      sctp_negotiated_ = false;
    }
  }
  auto observer =
      new rtc::RefCountedObject<CreateSessionDescObserver>(this);  // 0 ref
  peer_->CreateOffer(observer, options);
  RTC_CHECK(observer->HasOneRef());  // should be == 1
  return true;
}

bool PeerConnectionImpl::CreateAnswer() noexcept {
  if (!peer_) {
    return false;
  }
  webrtc::PeerConnectionInterface::RTCOfferAnswerOptions options;
  /*if (mandatory_receive_)*/ {  //< TODO - This is legacy, should use
                                 // transceivers
    options.offer_to_receive_audio = true;
    options.offer_to_receive_video = true;
  }
  auto observer =
      new rtc::RefCountedObject<CreateSessionDescObserver>(this);  // 0 ref
  peer_->CreateAnswer(observer, options);
  RTC_CHECK(observer->HasOneRef());  // should be == 1
  return true;
}

void PeerConnectionImpl::Close() noexcept {
  if (!peer_) {
    return;
  }

  // Close the connection
  peer_->Close();

  // Remove local tracks
  {
    rtc::CritScope lock(&tracks_mutex_);
    while (!local_video_tracks_.empty()) {
      RefPtr<LocalVideoTrack>& ptr = local_video_tracks_.back();
      RemoveLocalVideoTrack(*ptr);
    }
  }

  // Ensure that observers (sinks) are removed, otherwise the media pipelines
  // will continue to try to feed them with data after they're destroyed
  // RemoveLocalVideoTrack(); TODO - do we need to keep a list of local tracks
  // and do something here?
  RemoveLocalAudioTrack();
  local_audio_sender_ = nullptr;
  for (auto stream : remote_streams_) {
    if (auto* sink = remote_video_observer_.get()) {
      for (auto&& video_track : stream->GetVideoTracks()) {
        video_track->RemoveSink(sink);
      }
    }
    if (auto* sink = remote_audio_observer_.get()) {
      for (auto&& audio_track : stream->GetAudioTracks()) {
        audio_track->RemoveSink(sink);
      }
    }
  }
  remote_streams_.clear();

  RemoveAllDataChannels();

  // Release the internal webrtc::PeerConnection implementation. This call will
  // get proxied to the WebRTC signaling thread, so needs to occur before the
  // global factory shuts down and terminates the threads, which potentially
  // happens just after this call when called from the destructor if this is the
  // last object alive. This is also used as a marker for |IsClosed()|.
  peer_ = nullptr;
}

bool PeerConnectionImpl::IsClosed() const noexcept {
  return (peer_ == nullptr);
}

bool PeerConnectionImpl::SetRemoteDescriptionAsync(
    const char* type,
    const char* sdp,
    Callback<> callback) noexcept {
  if (!peer_) {
    return false;
  }
  {
    const std::lock_guard<std::mutex> lock{data_channel_mutex_};
    if (data_channels_.empty()) {
      sctp_negotiated_ = false;
    }
  }
  std::string sdp_type_str(type);
  auto sdp_type = SdpTypeFromString(sdp_type_str);
  if (!sdp_type.has_value())
    return false;
  std::string remote_desc(sdp);
  webrtc::SdpParseError error;
  std::unique_ptr<webrtc::SessionDescriptionInterface> session_description(
      webrtc::CreateSessionDescription(sdp_type.value(), remote_desc, &error));
  if (!session_description)
    return false;
  rtc::scoped_refptr<webrtc::SetRemoteDescriptionObserverInterface> observer =
      new rtc::RefCountedObject<SetRemoteSessionDescObserver>([this, callback] {
        // Fire completed callback to signal remote description was applied.
        callback();
      });
  peer_->SetRemoteDescription(std::move(session_description),
                              std::move(observer));
  return true;
}

void PeerConnectionImpl::OnSignalingChange(
    webrtc::PeerConnectionInterface::SignalingState new_state) noexcept {
  // See https://w3c.github.io/webrtc-pc/#rtcsignalingstate-enum
  switch (new_state) {
    case webrtc::PeerConnectionInterface::kStable:
      // Transitioning *to* stable means final answer received.
      // Otherwise the only possible way to be in the stable state is at start,
      // but this callback would not be invoked then because there's no
      // transition.
      {
        const std::lock_guard<std::mutex> lock{connected_callback_mutex_};
        connected_callback_();
      }
      break;
    case webrtc::PeerConnectionInterface::kHaveLocalOffer:
    case webrtc::PeerConnectionInterface::kHaveLocalPrAnswer:
    case webrtc::PeerConnectionInterface::kHaveRemoteOffer:
    case webrtc::PeerConnectionInterface::kHaveRemotePrAnswer:
    case webrtc::PeerConnectionInterface::kClosed:
      break;
    case webrtc::PeerConnectionInterface::kClosed:
      break;
  }
}

void PeerConnectionImpl::OnAddStream(
    rtc::scoped_refptr<webrtc::MediaStreamInterface> stream) noexcept {
  RTC_LOG(LS_INFO) << "Added stream #" << stream->id() << " with "
                   << stream->GetAudioTracks().size() << " audio tracks and "
                   << stream->GetVideoTracks().size() << " video tracks.";
  remote_streams_.push_back(stream);
}

void PeerConnectionImpl::OnRemoveStream(
    rtc::scoped_refptr<webrtc::MediaStreamInterface> stream) noexcept {
  RTC_LOG(LS_INFO) << "Removed stream #" << stream->id() << " with "
                   << stream->GetAudioTracks().size() << " audio tracks and "
                   << stream->GetVideoTracks().size() << " video tracks.";
  auto it = std::find(remote_streams_.begin(), remote_streams_.end(), stream);
  if (it == remote_streams_.end()) {
    return;
  }
  remote_streams_.erase(it);
}

void PeerConnectionImpl::OnDataChannel(
    rtc::scoped_refptr<webrtc::DataChannelInterface> impl) noexcept {
  // If receiving a new data channel, then obviously SCTP has been negotiated so
  // it is safe to create other ones.
  sctp_negotiated_ = true;

  // Read the data channel config
  std::string label = impl->label();
  mrsDataChannelConfig config{};
  config.id = impl->id();
  config.label = label.c_str();
  if (impl->ordered()) {
    config.flags = (mrsDataChannelConfigFlags)(
        (uint32_t)config.flags | (uint32_t)mrsDataChannelConfigFlags::kOrdered);
  }
  if (impl->reliable()) {
    config.flags = (mrsDataChannelConfigFlags)(
        (uint32_t)config.flags |
        (uint32_t)mrsDataChannelConfigFlags::kReliable);
  }

  // Create an interop wrapper for the new native object if needed
  mrsDataChannelInteropHandle data_channel_interop_handle{};
  mrsDataChannelCallbacks callbacks{};
  if (auto create_cb = interop_callbacks_.data_channel_create_object) {
    data_channel_interop_handle =
        (*create_cb)(interop_handle_, config, &callbacks);
  }

  // Create a new native object
  auto data_channel =
      std::make_shared<DataChannel>(this, impl, data_channel_interop_handle);
  {
    const std::lock_guard<std::mutex> lock{data_channel_mutex_};
    data_channels_.push_back(data_channel);
    if (!label.empty()) {
      // Move |label| into the map to avoid copy
      auto it =
          data_channel_from_label_.emplace(std::move(label), data_channel);
      // Update the address to the moved item in case it changed
      config.label = it->first.c_str();
    }
    if (data_channel->id() >= 0) {
      data_channel_from_id_.emplace(data_channel->id(), data_channel);
    }
  }

  // TODO -- Invoke some callback on the C++ side

  if (data_channel_interop_handle) {
    // Register the interop callbacks
    data_channel->SetMessageCallback(DataChannel::MessageCallback{
        callbacks.message_callback, callbacks.message_user_data});
    data_channel->SetBufferingCallback(DataChannel::BufferingCallback{
        callbacks.buffering_callback, callbacks.buffering_user_data});
    data_channel->SetStateCallback(DataChannel::StateCallback{
        callbacks.state_callback, callbacks.state_user_data});

    // Invoke the DataChannelAdded callback on the wrapper
    {
      const std::lock_guard<std::mutex> lock(
          data_channel_added_callback_mutex_);
      auto added_cb = data_channel_added_callback_;
      if (added_cb) {
        const DataChannelHandle data_native_handle = data_channel.get();
        added_cb(data_channel_interop_handle, data_native_handle);
      }
    }
  }
}

void PeerConnectionImpl::OnRenegotiationNeeded() noexcept {
  const std::lock_guard<std::mutex> lock{renegotiation_needed_callback_mutex_};
  auto cb = renegotiation_needed_callback_;
  if (cb) {
    cb();
  }
}

void PeerConnectionImpl::OnIceConnectionChange(
    webrtc::PeerConnectionInterface::IceConnectionState new_state) noexcept {
  const std::lock_guard<std::mutex> lock{ice_state_changed_callback_mutex_};
  auto cb = ice_state_changed_callback_;
  if (cb) {
    cb(IceStateFromImpl(new_state));
  }
}

void PeerConnectionImpl::OnIceGatheringChange(
    webrtc::PeerConnectionInterface::IceGatheringState new_state) noexcept {
  const std::lock_guard<std::mutex> lock(
      ice_gathering_state_changed_callback_mutex_);
  auto cb = ice_gathering_state_changed_callback_;
  if (cb) {
    cb(IceGatheringStateFromImpl(new_state));
  }
}

void PeerConnectionImpl::OnIceCandidate(
    const webrtc::IceCandidateInterface* candidate) noexcept {
  const std::lock_guard<std::mutex> lock(
      ice_candidate_ready_to_send_callback_mutex_);
  auto cb = ice_candidate_ready_to_send_callback_;
  if (cb) {
    std::string sdp;
    if (!candidate->ToString(&sdp))
      return;
    ensureNullTerminatedCString(sdp);
    std::string sdp_mid = candidate->sdp_mid();
    ensureNullTerminatedCString(sdp_mid);
    cb(sdp.c_str(), candidate->sdp_mline_index(), sdp_mid.c_str());
  }
}

void PeerConnectionImpl::OnAddTrack(
    rtc::scoped_refptr<webrtc::RtpReceiverInterface> receiver,
    const std::vector<rtc::scoped_refptr<webrtc::MediaStreamInterface>>&
    /*streams*/) noexcept {
  RTC_LOG(LS_INFO) << "Added track #" << receiver->id() << " of type "
                   << (int)receiver->media_type();
  for (auto&& stream : receiver->streams()) {
    RTC_LOG(LS_INFO) << "+ Track #" << receiver->id() << " with stream #"
                     << stream->id();
  }

  // Register the remote observer
  rtc::scoped_refptr<webrtc::MediaStreamTrackInterface> track =
      receiver->track();
  TrackKind trackKind = TrackKind::kUnknownTrack;
  const std::string& trackKindStr = track->kind();
  if (trackKindStr == webrtc::MediaStreamTrackInterface::kAudioKind) {
    trackKind = TrackKind::kAudioTrack;
    if (auto* sink = remote_audio_observer_.get()) {
      auto audio_track = static_cast<webrtc::AudioTrackInterface*>(track.get());
      audio_track->AddSink(sink);
    }
  } else if (trackKindStr == webrtc::MediaStreamTrackInterface::kVideoKind) {
    trackKind = TrackKind::kVideoTrack;
    if (auto* sink = remote_video_observer_.get()) {
      rtc::VideoSinkWants sink_settings{};
      sink_settings.rotation_applied =
          true;  // no exposed API for caller to handle rotation
      auto video_track = static_cast<webrtc::VideoTrackInterface*>(track.get());
      video_track->AddOrUpdateSink(sink, sink_settings);
    }
  } else {
    return;
  }

  // Invoke the TrackAdded callback
  {
    const std::lock_guard<std::mutex> lock{track_added_callback_mutex_};
    auto cb = track_added_callback_;
    if (cb) {
      cb(trackKind);
    }
  }
}

void PeerConnectionImpl::OnRemoveTrack(
    rtc::scoped_refptr<webrtc::RtpReceiverInterface> receiver) noexcept {
  RTC_LOG(LS_INFO) << "Removed track #" << receiver->id() << " of type "
                   << (int)receiver->media_type();
  for (auto&& stream : receiver->streams()) {
    RTC_LOG(LS_INFO) << "- Track #" << receiver->id() << " with stream #"
                     << stream->id();
  }

  // Unregister the remote observer
  rtc::scoped_refptr<webrtc::MediaStreamTrackInterface> track =
      receiver->track();
  TrackKind trackKind = TrackKind::kUnknownTrack;
  const std::string& trackKindStr = track->kind();
  if (trackKindStr == webrtc::MediaStreamTrackInterface::kAudioKind) {
    trackKind = TrackKind::kAudioTrack;
    if (auto* sink = remote_audio_observer_.get()) {
      auto audio_track = static_cast<webrtc::AudioTrackInterface*>(track.get());
      audio_track->RemoveSink(sink);
    }
  } else if (trackKindStr == webrtc::MediaStreamTrackInterface::kVideoKind) {
    trackKind = TrackKind::kVideoTrack;
    if (auto* sink = remote_video_observer_.get()) {
      auto video_track = static_cast<webrtc::VideoTrackInterface*>(track.get());
      video_track->RemoveSink(sink);
    }
  } else {
    return;
  }

  // Invoke the TrackRemoved callback
  {
    const std::lock_guard<std::mutex> lock{track_removed_callback_mutex_};
    auto cb = track_removed_callback_;
    if (cb) {
      cb(trackKind);
    }
  }
}

void PeerConnectionImpl::OnLocalDescCreated(
    webrtc::SessionDescriptionInterface* desc) noexcept {
  if (!peer_) {
    return;
  }
  const std::lock_guard<std::mutex> lock(
      local_sdp_ready_to_send_callback_mutex_);
  auto cb = local_sdp_ready_to_send_callback_;
  rtc::scoped_refptr<webrtc::SetSessionDescriptionObserver> observer;
  if (cb) {
    std::string type{SdpTypeToString(desc->GetType())};
    ensureNullTerminatedCString(type);
    std::string sdp;
    desc->ToString(&sdp);
    ensureNullTerminatedCString(sdp);
    observer = new rtc::RefCountedObject<SessionDescObserver>(
        [cb, type = std::move(type), sdp = std::move(sdp)] {
          cb(type.c_str(), sdp.c_str());
        });
  } else {
    observer = new rtc::RefCountedObject<SessionDescObserver>();
  }
  // SetLocalDescription will invoke observer.OnSuccess() once done, which
  // will in turn invoke the |local_sdp_ready_to_send_callback_| registered if
  // any, or do nothing otherwise. The observer is a mandatory parameter.
  peer_->SetLocalDescription(observer, desc);
}

webrtc::PeerConnectionInterface::IceTransportsType ICETransportTypeToNative(
    IceTransportType mrsValue) {
  using Native = webrtc::PeerConnectionInterface::IceTransportsType;
  using Impl = IceTransportType;
  static_assert((int)Native::kNone == (int)Impl::kNone, "");
  static_assert((int)Native::kNoHost == (int)Impl::kNoHost, "");
  static_assert((int)Native::kRelay == (int)Impl::kRelay, "");
  static_assert((int)Native::kAll == (int)Impl::kAll, "");
  return static_cast<Native>(mrsValue);
}

webrtc::PeerConnectionInterface::BundlePolicy BundlePolicyToNative(
    BundlePolicy mrsValue) {
  using Native = webrtc::PeerConnectionInterface::BundlePolicy;
  using Impl = BundlePolicy;
  static_assert((int)Native::kBundlePolicyBalanced == (int)Impl::kBalanced, "");
  static_assert((int)Native::kBundlePolicyMaxBundle == (int)Impl::kMaxBundle,
                "");
  static_assert((int)Native::kBundlePolicyMaxCompat == (int)Impl::kMaxCompat,
                "");
  return static_cast<Native>(mrsValue);
}

}  // namespace

namespace Microsoft {
namespace MixedReality {
namespace WebRTC {

ErrorOr<RefPtr<PeerConnection>> PeerConnection::create(
    const PeerConnectionConfiguration& config,
    mrsPeerConnectionInteropHandle interop_handle) {
  // Set the default value for the HL1 workaround before creating any
  // connection. This has no effect on other platforms.
  SetFrameHeightRoundMode(FrameHeightRoundMode::kCrop);

  // Ensure the factory exists
  RefPtr<GlobalFactory> global_factory(GlobalFactory::InstancePtr());
  auto pc_factory = global_factory->GetPeerConnectionFactory();
  if (!pc_factory) {
    return Error(Result::kUnknownError);
  }

  // Setup the connection configuration
  webrtc::PeerConnectionInterface::RTCConfiguration rtc_config;
  if (config.encoded_ice_servers != nullptr) {
    std::string encoded_ice_servers{config.encoded_ice_servers};
    rtc_config.servers = DecodeIceServers(encoded_ice_servers);
  }
  rtc_config.enable_rtp_data_channel = false;  // Always false for security
  rtc_config.enable_dtls_srtp = true;          // Always true for security
  rtc_config.type = ICETransportTypeToNative(config.ice_transport_type);
  rtc_config.bundle_policy = BundlePolicyToNative(config.bundle_policy);
  rtc_config.sdp_semantics = (config.sdp_semantic == SdpSemantic::kUnifiedPlan
                                  ? webrtc::SdpSemantics::kUnifiedPlan
                                  : webrtc::SdpSemantics::kPlanB);
  auto peer = new PeerConnectionImpl(std::move(global_factory), interop_handle);
  webrtc::PeerConnectionDependencies dependencies(peer);
  rtc::scoped_refptr<webrtc::PeerConnectionInterface> impl =
      pc_factory->CreatePeerConnection(rtc_config, std::move(dependencies));
  if (impl.get() == nullptr) {
    return Error(Result::kUnknownError);
  }
  peer->SetPeerImpl(std::move(impl));
  return RefPtr<PeerConnection>(peer);
}

void PeerConnection::GetStats(webrtc::RTCStatsCollectorCallback* callback) {
  ((PeerConnectionImpl*)this)->peer_->GetStats(callback);
}

PeerConnection::PeerConnection(RefPtr<GlobalFactory> global_factory)
    : TrackedObject(std::move(global_factory), ObjectType::kPeerConnection) {}
}  // namespace WebRTC
}  // namespace MixedReality
}  // namespace Microsoft<|MERGE_RESOLUTION|>--- conflicted
+++ resolved
@@ -172,13 +172,9 @@
     remote_audio_observer_.reset(new AudioFrameObserver());
   }
 
-<<<<<<< HEAD
   void SetName(absl::string_view name) override {
     name_.assign(name.data(), name.size());
   }
-=======
-  void SetName(std::string_view name) override { name_ = name; }
->>>>>>> 843c7dbc
 
   std::string GetName() const override { return name_; }
 
@@ -1071,8 +1067,6 @@
     case webrtc::PeerConnectionInterface::kHaveRemotePrAnswer:
     case webrtc::PeerConnectionInterface::kClosed:
       break;
-    case webrtc::PeerConnectionInterface::kClosed:
-      break;
   }
 }
 
