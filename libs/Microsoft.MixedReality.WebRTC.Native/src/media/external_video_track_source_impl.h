<<<<<<< HEAD
// Copyright (c) Microsoft Corporation.
// Licensed under the MIT License.

#pragma once

#include "media/base/adaptedvideotracksource.h"

#include "callback.h"
#include "external_video_track_source.h"
#include "interop/interop_api.h"

namespace Microsoft::MixedReality::WebRTC::detail {

/// Adapater for the frame buffer of an external video track source,
/// to support various frame encodings in a unified way.
class BufferAdapter {
 public:
  virtual ~BufferAdapter() = default;

  /// Request a new video frame with the specified request ID.
  virtual Result RequestFrame(ExternalVideoTrackSource& track_source,
                              uint32_t request_id,
                              int64_t time_ms) noexcept = 0;

  /// Allocate a new video frame buffer with a video frame received from a
  /// fulfilled frame request.
  virtual rtc::scoped_refptr<webrtc::VideoFrameBuffer> FillBuffer(
      const I420AVideoFrame& frame_view) = 0;
  virtual rtc::scoped_refptr<webrtc::VideoFrameBuffer> FillBuffer(
      const Argb32VideoFrame& frame_view) = 0;
};

/// Adapter to bridge a video track source to the underlying core
/// implementation.
struct CustomTrackSourceAdapter : public rtc::AdaptedVideoTrackSource {
  void DispatchFrame(const webrtc::VideoFrame& frame) { OnFrame(frame); }

  // VideoTrackSourceInterface
  bool is_screencast() const override { return false; }
  absl::optional<bool> needs_denoising() const override {
    return absl::nullopt;
  }

  // MediaSourceInterface
  SourceState state() const override { return state_; }
  bool remote() const override { return false; }

  SourceState state_ = SourceState::kInitializing;
};

/// Video track source acting as an adapter for an external source of raw
/// frames.
class ExternalVideoTrackSourceImpl : public ExternalVideoTrackSource,
                                     // public rtc::AdaptedVideoTrackSource,
                                     // public rtc::Runnable,
                                     public rtc::MessageHandler {
 public:
  using SourceState = webrtc::MediaSourceInterface::SourceState;

  static RefPtr<ExternalVideoTrackSource> create(
      std::unique_ptr<BufferAdapter> adapter);

  ~ExternalVideoTrackSourceImpl() override;

  void SetName(std::string name) { name_ = std::move(name); }
  std::string GetName() const override { return name_; }

  /// Start the video capture. This will begin to produce video frames and start
  /// calling the video frame callback.
  void StartCapture() override;

  /// Complete a video frame request with a given I420A video frame.
  Result CompleteRequest(uint32_t request_id,
                         int64_t timestamp_ms,
                         const I420AVideoFrame& frame) override;

  /// Complete a video frame request with a given ARGB32 video frame.
  Result CompleteRequest(uint32_t request_id,
                         int64_t timestamp_ms,
                         const Argb32VideoFrame& frame) override;

  /// Stop the video capture. This will stop producing video frames.
  void StopCapture() override;

  /// Shutdown the source and release the buffer adapter and its callback.
  void Shutdown() noexcept override;

  webrtc::VideoTrackSourceInterface* impl() const { return track_source_; }

 protected:
  ExternalVideoTrackSourceImpl(std::unique_ptr<BufferAdapter> adapter);
  // void Run(rtc::Thread* thread) override;
  void OnMessage(rtc::Message* message) override;

  rtc::scoped_refptr<CustomTrackSourceAdapter> track_source_;

  std::unique_ptr<BufferAdapter> adapter_;
  std::unique_ptr<rtc::Thread> capture_thread_;

  /// Collection of pending frame requests
  std::deque<std::pair<uint32_t, int64_t>> pending_requests_
      RTC_GUARDED_BY(request_lock_);  //< TODO : circular buffer to avoid alloc

  /// Next available ID for a frame request.
  uint32_t next_request_id_ RTC_GUARDED_BY(request_lock_){};

  /// Lock for frame requests.
  rtc::CriticalSection request_lock_;

  /// Friendly track source name, for debugging.
  std::string name_;
};

}  // namespace Microsoft::MixedReality::WebRTC::detail
=======
// Copyright (c) Microsoft Corporation.
// Licensed under the MIT License.

#pragma once

#include "media/base/adaptedvideotracksource.h"

#include "callback.h"
#include "external_video_track_source.h"
#include "interop_api.h"

namespace Microsoft::MixedReality::WebRTC::detail {

/// Adapater for the frame buffer of an external video track source,
/// to support various frame encodings in a unified way.
class BufferAdapter {
 public:
  virtual ~BufferAdapter() = default;

  /// Request a new video frame with the specified request ID.
  virtual Result RequestFrame(ExternalVideoTrackSource& track_source,
                              uint32_t request_id,
                              int64_t time_ms) noexcept = 0;

  /// Allocate a new video frame buffer with a video frame received from a
  /// fulfilled frame request.
  virtual rtc::scoped_refptr<webrtc::VideoFrameBuffer> FillBuffer(
      const I420AVideoFrame& frame_view) = 0;
  virtual rtc::scoped_refptr<webrtc::VideoFrameBuffer> FillBuffer(
      const Argb32VideoFrame& frame_view) = 0;
};

/// Adapter to bridge a video track source to the underlying core
/// implementation.
struct CustomTrackSourceAdapter : public rtc::AdaptedVideoTrackSource {
  void DispatchFrame(const webrtc::VideoFrame& frame) { OnFrame(frame); }

  // VideoTrackSourceInterface
  bool is_screencast() const override { return false; }
  absl::optional<bool> needs_denoising() const override {
    return absl::nullopt;
  }

  // MediaSourceInterface
  SourceState state() const override { return state_; }
  bool remote() const override { return false; }

  SourceState state_ = SourceState::kInitializing;
};

/// Video track source acting as an adapter for an external source of raw
/// frames.
class ExternalVideoTrackSourceImpl : public ExternalVideoTrackSource,
                                     // public rtc::AdaptedVideoTrackSource,
                                     // public rtc::Runnable,
                                     public rtc::MessageHandler {
 public:
  using SourceState = webrtc::MediaSourceInterface::SourceState;

  static RefPtr<ExternalVideoTrackSource> create(
      std::unique_ptr<BufferAdapter> adapter);

  ~ExternalVideoTrackSourceImpl() override;

  void SetName(std::string name) { name_ = std::move(name); }
  std::string GetName() const override { return name_; }

  /// Start the video capture. This will begin to produce video frames and start
  /// calling the video frame callback.
  void StartCapture();

  /// Complete a video frame request with a given I420A video frame.
  Result CompleteRequest(uint32_t request_id,
                         int64_t timestamp_ms,
                         const I420AVideoFrame& frame) override;

  /// Complete a video frame request with a given ARGB32 video frame.
  Result CompleteRequest(uint32_t request_id,
                         int64_t timestamp_ms,
                         const Argb32VideoFrame& frame) override;

  /// Stop the video capture. This will stop producing video frames.
  void StopCapture();

  /// Shutdown the source and release the buffer adapter and its callback.
  void Shutdown() noexcept;

  webrtc::VideoTrackSourceInterface* impl() const { return track_source_; }

 protected:
  ExternalVideoTrackSourceImpl(std::unique_ptr<BufferAdapter> adapter);
  // void Run(rtc::Thread* thread) override;
  void OnMessage(rtc::Message* message) override;

  rtc::scoped_refptr<CustomTrackSourceAdapter> track_source_;

  std::unique_ptr<BufferAdapter> adapter_;
  std::unique_ptr<rtc::Thread> capture_thread_;

  /// Collection of pending frame requests
  std::deque<std::pair<uint32_t, int64_t>> pending_requests_
      RTC_GUARDED_BY(request_lock_);  //< TODO : circular buffer to avoid alloc

  /// Next available ID for a frame request.
  uint32_t next_request_id_ RTC_GUARDED_BY(request_lock_){};

  /// Lock for frame requests.
  rtc::CriticalSection request_lock_;

  /// Friendly track source name, for debugging.
  std::string name_;
};

}  // namespace Microsoft::MixedReality::WebRTC::detail
>>>>>>> e7b97ffc
<|MERGE_RESOLUTION|>--- conflicted
+++ resolved
@@ -1,4 +1,3 @@
-<<<<<<< HEAD
 // Copyright (c) Microsoft Corporation.
 // Licensed under the MIT License.
 
@@ -8,7 +7,7 @@
 
 #include "callback.h"
 #include "external_video_track_source.h"
-#include "interop/interop_api.h"
+#include "interop_api.h"
 
 namespace Microsoft::MixedReality::WebRTC::detail {
 
@@ -112,120 +111,4 @@
   std::string name_;
 };
 
-}  // namespace Microsoft::MixedReality::WebRTC::detail
-=======
-// Copyright (c) Microsoft Corporation.
-// Licensed under the MIT License.
-
-#pragma once
-
-#include "media/base/adaptedvideotracksource.h"
-
-#include "callback.h"
-#include "external_video_track_source.h"
-#include "interop_api.h"
-
-namespace Microsoft::MixedReality::WebRTC::detail {
-
-/// Adapater for the frame buffer of an external video track source,
-/// to support various frame encodings in a unified way.
-class BufferAdapter {
- public:
-  virtual ~BufferAdapter() = default;
-
-  /// Request a new video frame with the specified request ID.
-  virtual Result RequestFrame(ExternalVideoTrackSource& track_source,
-                              uint32_t request_id,
-                              int64_t time_ms) noexcept = 0;
-
-  /// Allocate a new video frame buffer with a video frame received from a
-  /// fulfilled frame request.
-  virtual rtc::scoped_refptr<webrtc::VideoFrameBuffer> FillBuffer(
-      const I420AVideoFrame& frame_view) = 0;
-  virtual rtc::scoped_refptr<webrtc::VideoFrameBuffer> FillBuffer(
-      const Argb32VideoFrame& frame_view) = 0;
-};
-
-/// Adapter to bridge a video track source to the underlying core
-/// implementation.
-struct CustomTrackSourceAdapter : public rtc::AdaptedVideoTrackSource {
-  void DispatchFrame(const webrtc::VideoFrame& frame) { OnFrame(frame); }
-
-  // VideoTrackSourceInterface
-  bool is_screencast() const override { return false; }
-  absl::optional<bool> needs_denoising() const override {
-    return absl::nullopt;
-  }
-
-  // MediaSourceInterface
-  SourceState state() const override { return state_; }
-  bool remote() const override { return false; }
-
-  SourceState state_ = SourceState::kInitializing;
-};
-
-/// Video track source acting as an adapter for an external source of raw
-/// frames.
-class ExternalVideoTrackSourceImpl : public ExternalVideoTrackSource,
-                                     // public rtc::AdaptedVideoTrackSource,
-                                     // public rtc::Runnable,
-                                     public rtc::MessageHandler {
- public:
-  using SourceState = webrtc::MediaSourceInterface::SourceState;
-
-  static RefPtr<ExternalVideoTrackSource> create(
-      std::unique_ptr<BufferAdapter> adapter);
-
-  ~ExternalVideoTrackSourceImpl() override;
-
-  void SetName(std::string name) { name_ = std::move(name); }
-  std::string GetName() const override { return name_; }
-
-  /// Start the video capture. This will begin to produce video frames and start
-  /// calling the video frame callback.
-  void StartCapture();
-
-  /// Complete a video frame request with a given I420A video frame.
-  Result CompleteRequest(uint32_t request_id,
-                         int64_t timestamp_ms,
-                         const I420AVideoFrame& frame) override;
-
-  /// Complete a video frame request with a given ARGB32 video frame.
-  Result CompleteRequest(uint32_t request_id,
-                         int64_t timestamp_ms,
-                         const Argb32VideoFrame& frame) override;
-
-  /// Stop the video capture. This will stop producing video frames.
-  void StopCapture();
-
-  /// Shutdown the source and release the buffer adapter and its callback.
-  void Shutdown() noexcept;
-
-  webrtc::VideoTrackSourceInterface* impl() const { return track_source_; }
-
- protected:
-  ExternalVideoTrackSourceImpl(std::unique_ptr<BufferAdapter> adapter);
-  // void Run(rtc::Thread* thread) override;
-  void OnMessage(rtc::Message* message) override;
-
-  rtc::scoped_refptr<CustomTrackSourceAdapter> track_source_;
-
-  std::unique_ptr<BufferAdapter> adapter_;
-  std::unique_ptr<rtc::Thread> capture_thread_;
-
-  /// Collection of pending frame requests
-  std::deque<std::pair<uint32_t, int64_t>> pending_requests_
-      RTC_GUARDED_BY(request_lock_);  //< TODO : circular buffer to avoid alloc
-
-  /// Next available ID for a frame request.
-  uint32_t next_request_id_ RTC_GUARDED_BY(request_lock_){};
-
-  /// Lock for frame requests.
-  rtc::CriticalSection request_lock_;
-
-  /// Friendly track source name, for debugging.
-  std::string name_;
-};
-
-}  // namespace Microsoft::MixedReality::WebRTC::detail
->>>>>>> e7b97ffc
+}  // namespace Microsoft::MixedReality::WebRTC::detail