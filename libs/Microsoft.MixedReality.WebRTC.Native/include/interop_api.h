// Copyright (c) Microsoft Corporation.
// Licensed under the MIT License.

#pragma once

#include "audio_frame.h"
#include "export.h"
#include "result.h"
#include "video_frame.h"

extern "C" {

/// 32-bit boolean for interop API.
enum class mrsBool : int32_t { kTrue = -1, kFalse = 0 };

//
// Generic utilities
//

/// Report live objects to debug output, and return the number of live objects.
MRS_API uint32_t MRS_CALL mrsReportLiveObjects() noexcept;

/// Global MixedReality-WebRTC library shutdown options.
enum class mrsShutdownOptions : uint32_t {
  kNone = 0,

  /// Log some report about live objects when trying to shutdown, to help
  /// debugging.
  kLogLiveObjects = 0x1,

  /// When forcing shutdown, either because |mrsForceShutdown()| is called or
  /// because the program terminates, and some objects are still alive, attempt
  /// to break into the debugger. This is not available on all platforms.
  kDebugBreakOnForceShutdown = 0x2,

  /// Default flags value.
  kDefault = kLogLiveObjects
};

/// Get options for the automatic shutdown of the MixedReality-WebRTC library.
/// This enables controlling the behavior of the library when it is shut down as
/// a result of all tracked objects being released, or when the program
/// terminates.
MRS_API mrsShutdownOptions MRS_CALL mrsGetShutdownOptions() noexcept;

/// Set options for the automatic shutdown of the MixedReality-WebRTC library.
/// This enables controlling the behavior of the library when it is shut down as
/// a result of all tracked objects being released, or when the program
/// terminates.
MRS_API void MRS_CALL
mrsSetShutdownOptions(mrsShutdownOptions options) noexcept;

/// Forcefully shutdown the library and release all resources (as possible), and
/// terminate the WebRTC threads to allow the shared module to be unloaded. This
/// is a last-resort measure for exceptional situations like unit testing where
/// loss of data is acceptable.
MRS_API void MRS_CALL mrsForceShutdown() noexcept;

/// Opaque enumerator type.
struct mrsEnumerator;

/// Handle to an enumerator.
/// This must be freed after use with |mrsCloseEnum|.
using mrsEnumHandle = mrsEnumerator*;

/// Close an enumerator previously obtained from one of the EnumXxx() calls.
MRS_API void MRS_CALL mrsCloseEnum(mrsEnumHandle* handleRef) noexcept;

//
// Interop
//

struct mrsTransceiverWrapperInitConfig;
struct mrsRemoteAudioTrackConfig;
struct mrsRemoteVideoTrackConfig;
struct mrsDataChannelConfig;
struct mrsDataChannelCallbacks;

/// Opaque handle to a native PeerConnection interop object.
using mrsPeerConnectionHandle = void*;

/// Opaque handle to a native MediaTrack interop object.
using mrsMediaTrackHandle = void*;

/// Opaque handle to a native Transceiver interop object.
using mrsTransceiverHandle = void*;

/// Opaque handle to a native LocalAudioTrack interop object.
using mrsLocalAudioTrackHandle = void*;

/// Opaque handle to a native LocalVideoTrack interop object.
using mrsLocalVideoTrackHandle = void*;

/// Opaque handle to a native RemoteAudioTrack interop object.
using mrsRemoteAudioTrackHandle = void*;

/// Opaque handle to a native RemoteVideoTrack interop object.
using mrsRemoteVideoTrackHandle = void*;

/// Opaque handle to a native DataChannel interop object.
using mrsDataChannelHandle = void*;

/// Opaque handle to a native ExternalVideoTrackSource interop object.
using mrsExternalVideoTrackSourceHandle = void*;

//
// Video capture enumeration
//

/// Callback invoked for each enumerated video capture device.
using mrsVideoCaptureDeviceEnumCallback = void(MRS_CALL*)(const char* id,
                                                          const char* name,
                                                          void* user_data);

/// Callback invoked on video capture device enumeration completed.
using mrsVideoCaptureDeviceEnumCompletedCallback =
    void(MRS_CALL*)(void* user_data);

/// Enumerate the video capture devices asynchronously.
/// For each device found, invoke the mandatory |callback|.
/// At the end of the enumeration, invoke the optional |completedCallback| if it
/// was provided (non-null).
/// On UWP this must *not* be called from the main UI thread, otherwise a
/// |mrsResult::kWrongThread| error might be returned.
MRS_API mrsResult MRS_CALL mrsEnumVideoCaptureDevicesAsync(
    mrsVideoCaptureDeviceEnumCallback enumCallback,
    void* enumCallbackUserData,
    mrsVideoCaptureDeviceEnumCompletedCallback completedCallback,
    void* completedCallbackUserData) noexcept;

/// Callback invoked for each enumerated video capture format.
using mrsVideoCaptureFormatEnumCallback = void(MRS_CALL*)(uint32_t width,
                                                          uint32_t height,
                                                          double framerate,
                                                          uint32_t encoding,
                                                          void* user_data);

/// Callback invoked on video capture format enumeration completed.
using mrsVideoCaptureFormatEnumCompletedCallback =
    void(MRS_CALL*)(mrsResult result, void* user_data);

/// Enumerate the video capture formats asynchronously.
/// For each device found, invoke the mandatory |callback|.
/// At the end of the enumeration, invoke the optional |completedCallback| if it
/// was provided (non-null).
/// On UWP this must *not* be called from the main UI thread, otherwise a
/// |mrsResult::kWrongThread| error might be returned.
MRS_API mrsResult MRS_CALL mrsEnumVideoCaptureFormatsAsync(
    const char* device_id,
    mrsVideoCaptureFormatEnumCallback enumCallback,
    void* enumCallbackUserData,
    mrsVideoCaptureFormatEnumCompletedCallback completedCallback,
    void* completedCallbackUserData) noexcept;

//
// Peer connection
//

<<<<<<< HEAD
/// Opaque handle to a native PeerConnection C++ object.
using PeerConnectionHandle = void*;

/// Opaque handle to a native LocalVideoTrack C++ object.
using LocalVideoTrackHandle = void*;

/// Opaque handle to a native DataChannel C++ object.
using DataChannelHandle = void*;

/// Opaque handle to a native ExternalVideoTrackSource C++ object.
using ExternalVideoTrackSourceHandle = void*;

/// Opaque handle to a native AudioTrackReadBuffer C++ object.
using AudioTrackReadBufferHandle = void*;

=======
>>>>>>> 934f33a7
/// Callback fired when the peer connection is connected, that is it finished
/// the JSEP offer/answer exchange successfully.
using mrsPeerConnectionConnectedCallback = void(MRS_CALL*)(void* user_data);

/// Callback fired when a local SDP message has been prepared and is ready to be
/// sent by the user via the signaling service.
using mrsPeerConnectionLocalSdpReadytoSendCallback =
    void(MRS_CALL*)(void* user_data, const char* type, const char* sdp_data);

/// Callback fired when an ICE candidate has been prepared and is ready to be
/// sent by the user via the signaling service.
using mrsPeerConnectionIceCandidateReadytoSendCallback =
    void(MRS_CALL*)(void* user_data,
                    const char* candidate,
                    int sdpMlineindex,
                    const char* sdpMid);

/// State of the ICE connection.
/// See https://www.w3.org/TR/webrtc/#rtciceconnectionstate-enum.
/// Note that there is a mismatch currently due to the m71 implementation.
enum class mrsIceConnectionState : int32_t {
  kNew = 0,
  kChecking = 1,
  kConnected = 2,
  kCompleted = 3,
  kFailed = 4,
  kDisconnected = 5,
  kClosed = 6,
};

/// State of the ICE gathering process.
/// See https://www.w3.org/TR/webrtc/#rtcicegatheringstate-enum
enum class mrsIceGatheringState : int32_t {
  kNew = 0,
  kGathering = 1,
  kComplete = 2,
};

/// Callback fired when the state of the ICE connection changed.
using mrsPeerConnectionIceStateChangedCallback =
    void(MRS_CALL*)(void* user_data, mrsIceConnectionState new_state);

/// Callback fired when a renegotiation of the current session needs to occur to
/// account for new parameters (e.g. added or removed tracks).
using mrsPeerConnectionRenegotiationNeededCallback =
    void(MRS_CALL*)(void* user_data);

/// Kind of media track. Equivalent to
/// webrtc::MediaStreamTrackInterface::kind().
enum class mrsTrackKind : uint32_t {
  kUnknownTrack = 0,
  kAudioTrack = 1,
  kVideoTrack = 2,
  kDataTrack = 3,
};

/// Information about a newly added remote audio track provided to the audio
/// track added callback.
struct mrsRemoteAudioTrackAddedInfo {
  /// Handle of the newly-created remote audio track.
  mrsRemoteAudioTrackHandle track_handle;

  /// Handle of the audio transeiver the track was added to.
  mrsTransceiverHandle audio_transceiver_handle;

  /// Name of the newly-added remote audio track.
  const char* track_name;
};

/// Information about a newly added remote video track provided to the video
/// track added callback.
struct mrsRemoteVideoTrackAddedInfo {
  /// Handle of the newly-created remote video track.
  mrsRemoteVideoTrackHandle track_handle;

  /// Handle of the video transeiver the track was added to.
  mrsTransceiverHandle audio_transceiver_handle;

  /// Name of the newly-added remote video track.
  const char* track_name;
};

/// Callback fired when a remote audio track is added to a connection.
/// The |audio_track| and |audio_transceiver| handle hold a reference to the
/// underlying native object they are associated with, and therefore must be
/// released with |mrsLocalAudioTrackRemoveRef()| and
/// |mrsTransceiverRemoveRef()|, respectively, to avoid memory leaks.
using mrsPeerConnectionAudioTrackAddedCallback =
    void(MRS_CALL*)(void* user_data, const mrsRemoteAudioTrackAddedInfo* info);

/// Callback fired when a remote audio track is removed from a connection.
/// The |audio_track| and |audio_transceiver| handle hold a reference to the
/// underlying native object they are associated with, and therefore must be
/// released with |mrsLocalAudioTrackRemoveRef()| and
/// |mrsTransceiverRemoveRef()|, respectively, to avoid memory leaks.
using mrsPeerConnectionAudioTrackRemovedCallback =
    void(MRS_CALL*)(void* user_data,
                    mrsRemoteAudioTrackHandle audio_track,
                    mrsTransceiverHandle transceiver);

/// Callback fired when a remote video track is added to a connection.
/// The |video_track| and |video_transceiver| handle hold a reference to the
/// underlying native object they are associated with, and therefore must be
/// released with |mrsLocalVideoTrackRemoveRef()| and
/// |mrsTransceiverRemoveRef()|, respectively, to avoid memory leaks.
using mrsPeerConnectionVideoTrackAddedCallback =
    void(MRS_CALL*)(void* user_data, const mrsRemoteVideoTrackAddedInfo* info);

/// Callback fired when a remote video track is removed from a connection.
/// The |video_track| and |video_transceiver| handle hold a reference to the
/// underlying native object they are associated with, and therefore must be
/// released with |mrsLocalVideoTrackRemoveRef()| and
/// |mrsTransceiverRemoveRef()|, respectively, to avoid memory leaks.
using mrsPeerConnectionVideoTrackRemovedCallback =
    void(MRS_CALL*)(void* user_data,
                    mrsRemoteVideoTrackHandle video_track,
                    mrsTransceiverHandle transceiver);

enum class mrsDataChannelConfigFlags : uint32_t {
  kNone = 0,
  kOrdered = 0x1,
  kReliable = 0x2,
};

inline mrsDataChannelConfigFlags operator|(
    mrsDataChannelConfigFlags a,
    mrsDataChannelConfigFlags b) noexcept {
  return (mrsDataChannelConfigFlags)((uint32_t)a | (uint32_t)b);
}

inline uint32_t operator&(mrsDataChannelConfigFlags a,
                          mrsDataChannelConfigFlags b) noexcept {
  return ((uint32_t)a | (uint32_t)b);
}

struct mrsDataChannelAddedInfo {
  mrsDataChannelHandle handle{nullptr};
  int id{0};
  mrsDataChannelConfigFlags flags{};
  const char* label{nullptr};
};

/// Callback fired when a data channel is added to the peer connection after
/// being negotiated with the remote peer.
using mrsPeerConnectionDataChannelAddedCallback =
    void(MRS_CALL*)(void* user_data, const mrsDataChannelAddedInfo* info);

/// Callback fired when a data channel is remoted from the peer connection.
using mrsPeerConnectionDataChannelRemovedCallback =
    void(MRS_CALL*)(void* user_data, mrsDataChannelHandle data_channel);

using mrsI420AVideoFrame = Microsoft::MixedReality::WebRTC::I420AVideoFrame;

/// Callback fired when a local or remote (depending on use) video frame is
/// available to be consumed by the caller, usually for display.
/// The video frame is encoded in I420 triplanar format (NV12).
using mrsI420AVideoFrameCallback =
    void(MRS_CALL*)(void* user_data, const mrsI420AVideoFrame& frame);

using mrsArgb32VideoFrame = Microsoft::MixedReality::WebRTC::Argb32VideoFrame;

/// Callback fired when a local or remote (depending on use) video frame is
/// available to be consumed by the caller, usually for display.
/// The video frame is encoded in ARGB 32-bit per pixel.
using mrsArgb32VideoFrameCallback =
    void(MRS_CALL*)(void* user_data, const mrsArgb32VideoFrame& frame);

using mrsAudioFrame = Microsoft::MixedReality::WebRTC::AudioFrame;

/// Callback fired when a local or remote (depending on use) audio frame is
/// available to be consumed by the caller, usually for local output.
using mrsAudioFrameCallback = void(MRS_CALL*)(void* user_data,
                                              const mrsAudioFrame& frame);

/// ICE transport type. See webrtc::PeerConnectionInterface::IceTransportsType.
/// Currently values are aligned, but kept as a separate structure to allow
/// backward compatilibity in case of changes in WebRTC.
enum class mrsIceTransportType : int32_t {
  kNone = 0,
  kRelay = 1,
  kNoHost = 2,
  kAll = 3
};

/// Bundle policy. See webrtc::PeerConnectionInterface::BundlePolicy.
/// Currently values are aligned, but kept as a separate structure to allow
/// backward compatilibity in case of changes in WebRTC.
enum class mrsBundlePolicy : int32_t {
  kBalanced = 0,
  kMaxBundle = 1,
  kMaxCompat = 2
};

/// SDP semantic (protocol dialect) for (re)negotiating a peer connection.
/// This cannot be changed after the connection is established.
enum class mrsSdpSemantic : int32_t {
  /// Unified Plan - default and recommended. Standardized in WebRTC 1.0.
  kUnifiedPlan = 0,
  /// Plan B - deprecated and soon to be removed. Do not use unless for
  /// compability with an older implementation. This is non-standard.
  kPlanB = 1
};

/// Configuration to intialize a peer connection object.
struct mrsPeerConnectionConfiguration {
  /// ICE servers, encoded as a single string buffer.
  /// The syntax for the encoded string is:
  ///   string = blocks
  ///   blocks = block [ "\n\n" blocks ]
  ///   block = lines
  ///   lines = line [ "\n" lines ]
  ///   line = url | keyvalue
  ///   url = <Some ICE server URL>
  ///   keyvalue = key ":" value
  ///   key = "username" | "password"
  ///   value = <Some username/password value>
  /// Example of encoded string, with formatting for clarity:
  ///   https://stun1.l.google.com:19302\n
  ///   \n
  ///   https://stun2.l.google.com:19302\n
  ///   username:my_user_name\n
  ///   password:my_password\n
  ///   \n
  ///   https://stun3.l.google.com:19302
  const char* encoded_ice_servers = nullptr;

  /// ICE transport type for the connection.
  mrsIceTransportType ice_transport_type = mrsIceTransportType::kAll;

  /// Bundle policy for the connection.
  mrsBundlePolicy bundle_policy = mrsBundlePolicy::kBalanced;

  /// SDP semantic for connection negotiation.
  /// Do not use Plan B unless there is a problem with Unified Plan.
  mrsSdpSemantic sdp_semantic = mrsSdpSemantic::kUnifiedPlan;
};

/// Create a peer connection and return a handle to it.
/// On UWP this must be invoked from another thread than the main UI thread.
/// The newly-created peer connection native resource is reference-counted, and
/// has a single reference when this function returns. Additional references may
/// be added with |mrsPeerConnectionAddRef| and removed with
/// |mrsPeerConnectionRemoveRef|. When the last reference is removed, the native
/// object is destroyed.
MRS_API mrsResult MRS_CALL
mrsPeerConnectionCreate(const mrsPeerConnectionConfiguration* config,
                        mrsPeerConnectionHandle* peer_handle_out) noexcept;

/// Register a callback invoked once connected to a remote peer. To unregister,
/// simply pass nullptr as the callback pointer. Only one callback can be
/// registered at a time.
MRS_API void MRS_CALL mrsPeerConnectionRegisterConnectedCallback(
    mrsPeerConnectionHandle peer_handle,
    mrsPeerConnectionConnectedCallback callback,
    void* user_data) noexcept;

/// Register a callback invoked when a local message is ready to be sent via the
/// signaling service to a remote peer. Only one callback can be registered at a
/// time.
MRS_API void MRS_CALL mrsPeerConnectionRegisterLocalSdpReadytoSendCallback(
    mrsPeerConnectionHandle peer_handle,
    mrsPeerConnectionLocalSdpReadytoSendCallback callback,
    void* user_data) noexcept;

/// Register a callback invoked when an ICE candidate message is ready to be
/// sent via the signaling service to a remote peer. Only one callback can be
/// registered at a time.
MRS_API void MRS_CALL mrsPeerConnectionRegisterIceCandidateReadytoSendCallback(
    mrsPeerConnectionHandle peer_handle,
    mrsPeerConnectionIceCandidateReadytoSendCallback callback,
    void* user_data) noexcept;

/// Register a callback invoked when the ICE connection state changes. Only one
/// callback can be registered at a time.
MRS_API void MRS_CALL mrsPeerConnectionRegisterIceStateChangedCallback(
    mrsPeerConnectionHandle peer_handle,
    mrsPeerConnectionIceStateChangedCallback callback,
    void* user_data) noexcept;

/// Register a callback fired when a renegotiation of the current session needs
/// to occur to account for new parameters (e.g. added or removed tracks).
MRS_API void MRS_CALL mrsPeerConnectionRegisterRenegotiationNeededCallback(
    mrsPeerConnectionHandle peer_handle,
    mrsPeerConnectionRenegotiationNeededCallback callback,
    void* user_data) noexcept;

/// Register a callback fired when a remote audio track is added to the current
/// peer connection.
/// Note that the arguments include some object handles, which each hold a
/// reference to the corresponding object and therefore must be released, even
/// if the user does not make use of them in the callback.
MRS_API void MRS_CALL mrsPeerConnectionRegisterAudioTrackAddedCallback(
    mrsPeerConnectionHandle peer_handle,
    mrsPeerConnectionAudioTrackAddedCallback callback,
    void* user_data) noexcept;

/// Register a callback fired when a remote audio track is removed from the
/// current peer connection.
/// Note that the arguments include some object handles, which each hold a
/// reference to the corresponding object and therefore must be released, even
/// if the user does not make use of them in the callback.
MRS_API void MRS_CALL mrsPeerConnectionRegisterAudioTrackRemovedCallback(
    mrsPeerConnectionHandle peer_handle,
    mrsPeerConnectionAudioTrackRemovedCallback callback,
    void* user_data) noexcept;

/// Register a callback fired when a remote video track is added to the current
/// peer connection.
/// Note that the arguments include some object handles, which each hold a
/// reference to the corresponding object and therefore must be released, even
/// if the user does not make use of them in the callback.
MRS_API void MRS_CALL mrsPeerConnectionRegisterVideoTrackAddedCallback(
    mrsPeerConnectionHandle peer_handle,
    mrsPeerConnectionVideoTrackAddedCallback callback,
    void* user_data) noexcept;

/// Register a callback fired when a remote video track is removed from the
/// current peer connection.
/// Note that the arguments include some object handles, which each hold a
/// reference to the corresponding object and therefore must be released, even
/// if the user does not make use of them in the callback.
MRS_API void MRS_CALL mrsPeerConnectionRegisterVideoTrackRemovedCallback(
    mrsPeerConnectionHandle peer_handle,
    mrsPeerConnectionVideoTrackRemovedCallback callback,
    void* user_data) noexcept;

/// Register a callback fired when a remote data channel is removed from the
/// current peer connection.
MRS_API void MRS_CALL mrsPeerConnectionRegisterDataChannelAddedCallback(
    mrsPeerConnectionHandle peer_handle,
    mrsPeerConnectionDataChannelAddedCallback callback,
    void* user_data) noexcept;

/// Register a callback fired when a remote data channel is removed from the
/// current peer connection.
MRS_API void MRS_CALL mrsPeerConnectionRegisterDataChannelRemovedCallback(
    mrsPeerConnectionHandle peer_handle,
    mrsPeerConnectionDataChannelRemovedCallback callback,
    void* user_data) noexcept;

/// Kind of video profile. Equivalent to org::webRtc::VideoProfileKind.
enum class mrsVideoProfileKind : int32_t {
  kUnspecified,
  kVideoRecording,
  kHighQualityPhoto,
  kBalancedVideoAndPhoto,
  kVideoConferencing,
  kPhotoSequence,
  kHighFrameRate,
  kVariablePhotoSequence,
  kHdrWithWcgVideo,
  kHdrWithWcgPhoto,
  kVideoHdr8,
};

enum class mrsTransceiverStateUpdatedReason : int32_t {
  kLocalDesc,
  kRemoteDesc,
  kSetDirection
};

/// Flow direction of the media inside the transceiver. This maps to whether
/// local and/or remote tracks are attached to the transceiver. The local
/// track corresponds to the send direction, and the remote track to the
/// receive direction.
enum class mrsTransceiverDirection : int32_t {
  kSendRecv = 0,
  kSendOnly = 1,
  kRecvOnly = 2,
  kInactive = 3
};

<<<<<<< HEAD
/// Experimental. Render or not remote audio tracks from a peer connection on
/// the system audio device.
///
/// The default behavior is for every remote audio frame to be passed to
/// remote audio frame callbacks, as well as rendered automatically on the
/// system audio device. If `false` is passed to this function, remote audio
/// frames will still be received and passed to callbacks, but won't be rendered
/// on the system device.
///
/// Changing the default behavior is not supported on UWP.
MRS_API mrsResult MRS_CALL
mrsPeerConnectionRenderRemoteAudio(PeerConnectionHandle peerHandle,
                                   bool render);

/// Configuration for opening a local video capture device and creating a local
/// video track.
struct LocalVideoTrackInitConfig {
  /// Handle of the local video track interop wrapper, if any, which will be
  /// associated with the native local video track object.
  mrsLocalVideoTrackInteropHandle track_interop_handle{};

  /// Unique identifier of the video capture device to select, as returned by
  /// |mrsEnumVideoCaptureDevicesAsync|, or a null or empty string to select the
  /// default device.
  const char* video_device_id = nullptr;

  /// Optional name of a video profile, if the platform supports it, or null to
  /// no use video profiles.
  const char* video_profile_id = nullptr;

  /// Optional kind of video profile to select, if the platform supports it.
  /// If a video profile ID is specified with |video_profile_id| it is
  /// recommended to leave this as kUnspecified to avoid over-constraining the
  /// video capture format selection.
  VideoProfileKind video_profile_kind = VideoProfileKind::kUnspecified;

  /// Optional preferred capture resolution width, in pixels, or zero for
  /// unconstrained.
  uint32_t width = 0;

  /// Optional preferred capture resolution height, in pixels, or zero for
  /// unconstrained.
  uint32_t height = 0;

  /// Optional preferred capture framerate, in frame per second (FPS), or zero
  /// for unconstrained.
  /// This framerate is compared exactly to the one reported by the video
  /// capture device (webcam), so should be queried rather than hard-coded to
  /// avoid mismatches with video formats reporting e.g. 29.99 instead of 30.0.
  double framerate = 0;

  /// On platforms supporting Mixed Reality Capture (MRC) like HoloLens, enable
  /// this feature. This produces a video track where the holograms rendering is
  /// overlaid over the webcam frame. This parameter is ignored on platforms not
  /// supporting MRC.
  /// Note that MRC is only available in exclusive-mode applications, or in
  /// shared apps with the restricted capability "rescap:screenDuplication". In
  /// any other case the capability will not be granted and MRC will silently
  /// fail, falling back to a simple webcam video feed without holograms.
  mrsBool enable_mrc = mrsBool::kTrue;

  /// When Mixed Reality Capture is enabled, enable or disable the recording
  /// indicator shown on screen.
  mrsBool enable_mrc_recording_indicator = mrsBool::kTrue;
=======
/// Same as |mrsTransceiverDirection|, but including optional unset.
enum class mrsTransceiverOptDirection : int32_t {
  kNotSet = -1,
  kSendRecv = 0,
  kSendOnly = 1,
  kRecvOnly = 2,
  kInactive = 3
>>>>>>> 934f33a7
};

/// Media kind for tracks and transceivers.
enum class mrsMediaKind : uint32_t { kAudio = 0, kVideo = 1 };

/// Configuration for creating a new transceiver.
struct mrsTransceiverInitConfig {
  /// Optional name of the transceiver. This must be a valid SDP token; see
  /// |mrsSdpIsValidToken()|. If no name is provided (empty or null string),
  /// then the implementation will generate a random one.
  const char* name{nullptr};

  /// Kind of media the transceiver transports.
  mrsMediaKind media_kind{(mrsMediaKind)-1};  // invalid value to catch errors

  /// Initial desired direction of the transceiver media when created.
  mrsTransceiverDirection desired_direction{mrsTransceiverDirection::kSendRecv};

  /// Optional semi-colon separated list of stream IDs associated with the
  /// transceiver, or null/empty string for none.
  const char* stream_ids{nullptr};

  /// Optional user data.
  void* user_data{nullptr};
};

using mrsRequestExternalI420AVideoFrameCallback =
    mrsResult(MRS_CALL*)(void* user_data,
                         mrsExternalVideoTrackSourceHandle source_handle,
                         uint32_t request_id,
                         int64_t timestamp_ms);

using mrsRequestExternalArgb32VideoFrameCallback =
    mrsResult(MRS_CALL*)(void* user_data,
                         mrsExternalVideoTrackSourceHandle source_handle,
                         uint32_t request_id,
                         int64_t timestamp_ms);

/// Configuration for creating a new transceiver interop wrapper when the
/// implementation initiates the creating, generally as a result of applying a
/// remote description.
struct mrsTransceiverWrapperInitConfig {
  /// Optional name of the transceiver. This must be a valid SDP token; see
  /// |mrsSdpIsValidToken()|. If no name is provided (empty or null string),
  /// then the implementation will generate a random one.
  const char* name{nullptr};

  /// Kind of media the transceiver transports.
  mrsMediaKind media_kind{};

  /// Zero-based media line index for the transceiver. In Unified Plan, this is
  /// the index of the m= line in the SDP offer/answer as determined when adding
  /// the transceiver. This is provided by the implementation and is immutable
  /// (since we don't support stopping transceivers, so m= lines are not
  /// recycled). For Plan B this is still used but is only the index of the
  /// transceiver in the collection of the peer connection (like in Unified
  /// Plan), without any relation to the SDP offer/answer.
  int mline_index{-1};

  /// Initial desired direction when the transceiver is created. This is
  /// generally set to the current value on the implementation object, to keep
  /// the interop wrapper in sync.
  mrsTransceiverDirection initial_desired_direction{
      mrsTransceiverDirection::kSendRecv};
};

struct mrsRemoteAudioTrackConfig {
  const char* track_name{};
};

struct mrsRemoteVideoTrackConfig {
  const char* track_name{};
};

struct mrsDataChannelConfig {
  int32_t id = -1;  // -1 for auto; >=0 for negotiated
  mrsDataChannelConfigFlags flags{};
  const char* label{};  // optional; can be null or empty string
};

/// Add a new data channel to a peer connection.
///
/// The initial configuration of the data channel is provided by |config|, and
/// is mandatory. The function returns in |data_channel_handle_out| the handle
/// to the newly-created data channel after it was added to the peer connection.
///
/// The type of data channel created depends on the |config.id| value:
/// - If |config.id| < 0, then it adds a new in-band data channel with an ID
/// that will be selected by the WebRTC implementation itself, and will be
/// available later. In that case the channel is announced to the remote peer
/// for it to create a channel with the same ID. This requires a renegotiation.
/// Once the renegotiation is completed, the ID is available on both peers.
/// - If |config.id| >= 0, then it adds a new out-of-band negotiated channel
/// with the given ID, and it is the responsibility of the app to create a
/// channel with the same ID on the remote peer to be able to use the channel.
MRS_API mrsResult MRS_CALL mrsPeerConnectionAddDataChannel(
    mrsPeerConnectionHandle peer_handle,
    const mrsDataChannelConfig* config,
    mrsDataChannelHandle* data_channel_handle_out) noexcept;

<<<<<<< HEAD
MRS_API mrsResult MRS_CALL
mrsAudioTrackReadBufferCreate(PeerConnectionHandle peerHandle,
                         int bufferMs,
                         AudioTrackReadBufferHandle* readStreamOut);

MRS_API mrsResult MRS_CALL
mrsAudioTrackReadBufferRead(AudioTrackReadBufferHandle readStream,
                       int sampleRate,
                       float data[],
                       int dataLen,
                       int numChannels);

MRS_API void MRS_CALL
mrsAudioTrackReadBufferDestroy(AudioTrackReadBufferHandle readStream);

=======
/// Remove an existing data channel from a peer connection and destroy it. If
/// the channel was an in-band data channel, then the change triggers a
/// renegotiation needed event.
>>>>>>> 934f33a7
MRS_API mrsResult MRS_CALL mrsPeerConnectionRemoveDataChannel(
    mrsPeerConnectionHandle peer_handle,
    mrsDataChannelHandle data_channel_handle) noexcept;

/// Add a new ICE candidate received from a signaling service. This function
/// must be called by the user each time an ICE candidate was received from the
/// remote peer, to inform the WebRTC implementation of that candidate.
///
/// The candidate is defined by its "mid" attribute |sdp_mid| and the media line
/// index it is associated with |sdp_mline_index|. The raw SDP candidate content
/// is passed in |candidate|.
MRS_API mrsResult MRS_CALL
mrsPeerConnectionAddIceCandidate(mrsPeerConnectionHandle peer_handle,
                                 const char* sdp_mid,
                                 const int sdp_mline_index,
                                 const char* candidate) noexcept;

/// Create a new JSEP offer to try to establish a connection with a remote peer.
/// This will generate a local offer message, then fire the
/// |LocalSdpReadytoSendCallback| callback, which should send to the remote peer
/// this message via the signaling service the user implemented.
///
/// Creating an offer is only possible if there is no exchange pending.
/// Therefore the user must wait for a previous exchange to complete in order to
/// be able to initiate a new offer.
MRS_API mrsResult MRS_CALL
mrsPeerConnectionCreateOffer(mrsPeerConnectionHandle peer_handle) noexcept;

/// Create a new JSEP answer to a received offer, either to try to establish a
/// new connection with a remote peer, or to update an existing session with
/// changes. This will generate a local answer message, then fire the
/// |LocalSdpReadytoSendCallback| callback, which should send to the remote peer
/// this message via the signaling service the user chose.
///
/// Creating an answer is only possible if the local peer already applied a
/// remote offer via |mrsPeerConnectionSetRemoteDescriptionAsync| and the async
/// callback completed successfully.
///
/// Note that the answer will only negotiate the transceivers present in the
/// offer. This aligns with the JSEP protocol JSEP 5.3.1 stating that "If there
/// are more RtpTransceivers than there are m= sections, the unmatched
/// RtpTransceivers will need to be associated in a subsequent offer.".
/// https://tools.ietf.org/html/draft-ietf-rtcweb-jsep-25#page-50
/// This means that if the callee has any transceiver not yet associated with a
/// media line, those transceivers will *not* be part of the answer, and a
/// subsequent offer from that peer needs to be sent to negotiate those
/// transceivers after the current session negotation is completed.
MRS_API mrsResult MRS_CALL
mrsPeerConnectionCreateAnswer(mrsPeerConnectionHandle peer_handle) noexcept;

/// Set the bitrate allocated to all RTP streams sent by this connection.
/// Other limitations might affect these limits and are respected (for example
/// "b=AS" in SDP).
///
/// Setting |start_bitrate_bps| will reset the current bitrate estimate to the
/// provided value.
///
/// The values are in bits per second.
/// If any of the arguments has a negative value, it will be ignored.
MRS_API mrsResult MRS_CALL
mrsPeerConnectionSetBitrate(mrsPeerConnectionHandle peer_handle,
                            int min_bitrate_bps,
                            int start_bitrate_bps,
                            int max_bitrate_bps) noexcept;

/// Parameter-less callback.
using ActionCallback = void(MRS_CALL*)(void* user_data);

/// Set a remote description received from a remote peer via the signaling
/// solution implemented by the user. Once the remote description is applied,
/// the action callback is invoked to signal the caller it is safe to continue
/// the negotiation, and in particular it is safe to call |CreateAnswer()|.
MRS_API mrsResult MRS_CALL
mrsPeerConnectionSetRemoteDescriptionAsync(mrsPeerConnectionHandle peer_handle,
                                           const char* type,
                                           const char* sdp,
                                           ActionCallback callback,
                                           void* user_data) noexcept;

/// Close a peer connection, removing all tracks and disconnecting from the
/// remote peer currently connected. This does not invalidate the handle nor
/// destroy the native peer connection object, but leaves it in a state where it
/// can only be destroyed by calling |mrsPeerConnectionRemoveRef()|.
MRS_API mrsResult MRS_CALL
mrsPeerConnectionClose(mrsPeerConnectionHandle peer_handle) noexcept;

//
// SDP utilities
//

/// Codec arguments for SDP filtering, to allow selecting a preferred codec and
/// overriding some of its parameters.
struct SdpFilter {
  /// SDP name of a preferred codec, which is to be retained alone if present in
  /// the SDP offer message, discarding all others.
  const char* codec_name = nullptr;

  /// Semicolon-separated list of "key=value" pairs of codec parameters to pass
  /// to the codec. Arguments are passed as is without validation of their name
  /// nor value.
  const char* params = nullptr;
};

/// Force audio and video codecs when advertizing capabilities in an SDP offer.
///
/// This is a workaround for the lack of access to codec selection in m71.
/// Instead of selecting codecs in code, this can be used to intercept a
/// generated SDP offer before it is sent to the remote peer, and modify it by
/// removing the codecs the user does not want. This procedure is explicitly
/// allowed by the JSEP specification (section 5.4):
///     After calling setLocalDescription with an offer or answer, the
///     application MAY modify the SDP to reduce its capabilities before sending
///     it to the far side, as long as it follows the rules above that define a
///     valid JSEP offer or  answer. Likewise, an application that has received
///     an offer or answer from a peer MAY modify the received SDP, subject to
///     the same constraints, before calling setRemoteDescription.
/// https://tools.ietf.org/html/draft-ietf-rtcweb-jsep-25#section-5.4
///
/// Codec names are compared to the list of supported codecs in the input
/// message string, and if found then other codecs are pruned out. If the codec
/// name is not found, the codec is assumed to be unsupported, and as a fallback
/// mechanism the original message is not modified.
///
/// On return, the SDP offer message string to be sent via the signaler is
/// stored into the output buffer pointed to by |buffer|.
///
/// Note that because this function always return a message shorter or equal to
/// the input message, one way to ensure this function doesn't fail is to pass
/// an output buffer as large as the input message.
///
/// |message| SDP message string to deserialize.
/// |audio_codec_name| Optional SDP name of the audio codec to
/// force if supported, or nullptr or empty string to leave unmodified.
/// |video_codec_name| Optional SDP name of the video codec to force if
/// supported, or nullptr or empty string to leave unmodified.
/// |buffer| Output buffer of capacity *|buffer_size|.
/// |buffer_size| Pointer to the buffer capacity on input, modified on output
/// with the actual size of the null-terminated string, including the null
/// terminator, so the size of the used part of the buffer, in bytes.
/// Returns true on success or false if the buffer is not large enough to
/// contain the new SDP message.
MRS_API mrsResult MRS_CALL mrsSdpForceCodecs(const char* message,
                                             SdpFilter audio_filter,
                                             SdpFilter video_filter,
                                             char* buffer,
                                             uint64_t* buffer_size) noexcept;

/// Must be the same as PeerConnection::FrameHeightRoundMode.
enum class FrameHeightRoundMode : int32_t { kNone = 0, kCrop = 1, kPad = 2 };

/// Check if the given SDP token is valid according to the RFC 4566 standard.
/// See https://tools.ietf.org/html/rfc4566#page-43 for details.
MRS_API mrsBool MRS_CALL mrsSdpIsValidToken(const char* token) noexcept;

/// See PeerConnection::SetFrameHeightRoundMode.
MRS_API void MRS_CALL mrsSetFrameHeightRoundMode(FrameHeightRoundMode value);

//
// Generic utilities
//

/// Optimized helper to copy a contiguous block of memory.
/// This is equivalent to the standard malloc() function.
MRS_API void MRS_CALL mrsMemCpy(void* dst,
                                const void* src,
                                uint64_t size) noexcept;

/// Optimized helper to copy a block of memory with source and destination
/// stride.
MRS_API void MRS_CALL mrsMemCpyStride(void* dst,
                                      int32_t dst_stride,
                                      const void* src,
                                      int32_t src_stride,
                                      int32_t elem_size,
                                      int32_t elem_count) noexcept;

//
// Stats extraction.
//

/// Subset of RTCDataChannelStats. See
/// https://www.w3.org/TR/webrtc-stats/#dcstats-dict*
struct mrsDataChannelStats {
  int64_t timestamp_us;
  int64_t data_channel_identifier;
  uint32_t messages_sent;
  uint64_t bytes_sent;
  uint32_t messages_received;
  uint64_t bytes_received;
};

/// Subset of RTCMediaStreamTrack (audio sender) and RTCOutboundRTPStreamStats.
/// See https://www.w3.org/TR/webrtc-stats/#raststats-dict* and
/// https://www.w3.org/TR/webrtc-stats/#sentrtpstats-dict*
struct mrsAudioSenderStats {
  int64_t track_stats_timestamp_us;
  const char* track_identifier;
  double audio_level;
  double total_audio_energy;
  double total_samples_duration;

  int64_t rtp_stats_timestamp_us;
  uint32_t packets_sent;
  uint64_t bytes_sent;
};

/// Subset of RTCMediaStreamTrack (audio receiver) and RTCInboundRTPStreamStats.
/// See https://www.w3.org/TR/webrtc-stats/#aststats-dict* and
/// https://www.w3.org/TR/webrtc-stats/#inboundrtpstats-dict*
struct mrsAudioReceiverStats {
  int64_t track_stats_timestamp_us;
  const char* track_identifier;
  double audio_level;
  double total_audio_energy;
  uint64_t total_samples_received;
  double total_samples_duration;

  int64_t rtp_stats_timestamp_us;
  uint32_t packets_received;
  uint64_t bytes_received;
};

/// Subset of RTCMediaStreamTrack (video sender) and RTCOutboundRTPStreamStats.
/// See https://www.w3.org/TR/webrtc-stats/#vsstats-dict* and
/// https://www.w3.org/TR/webrtc-stats/#sentrtpstats-dict*
struct mrsVideoSenderStats {
  int64_t track_stats_timestamp_us;
  const char* track_identifier;
  uint32_t frames_sent;
  uint32_t huge_frames_sent;

  int64_t rtp_stats_timestamp_us;
  uint32_t packets_sent;
  uint64_t bytes_sent;
  uint32_t frames_encoded;
};

/// Subset of RTCMediaStreamTrack (video receiver) + RTCInboundRTPStreamStats.
/// See https://www.w3.org/TR/webrtc-stats/#rvststats-dict* and
/// https://www.w3.org/TR/webrtc-stats/#inboundrtpstats-dict*
struct mrsVideoReceiverStats {
  int64_t track_stats_timestamp_us;
  const char* track_identifier;
  uint32_t frames_received;
  uint32_t frames_dropped;

  int64_t rtp_stats_timestamp_us;
  uint32_t packets_received;
  uint64_t bytes_received;
  uint32_t frames_decoded;
};

/// Subset of RTCTransportStats. See
/// https://www.w3.org/TR/webrtc-stats/#transportstats-dict*
struct mrsTransportStats {
  int64_t timestamp_us;
  uint64_t bytes_sent;
  uint64_t bytes_received;
};

/// Handle to a WebRTC stats report.
using mrsStatsReportHandle = const void*;

/// Called by mrsPeerConnectionGetSimpleStats when a stats report is ready.
using mrsPeerConnectionGetSimpleStatsCallback =
    void(MRS_CALL*)(void* user_data, mrsStatsReportHandle stats_report);

/// Called by mrsStatsReportGetObjects for every instance of the requested stats
/// type.
using mrsStatsReportGetObjectCallback =
    void(MRS_CALL*)(void* user_data, const void* stats_object);

/// Get a stats report for the connection.
/// The report passed to the callback must be released when finished through
/// mrsStatsReportRemoveRef.
MRS_API mrsResult MRS_CALL mrsPeerConnectionGetSimpleStats(
    mrsPeerConnectionHandle peer_handle,
    mrsPeerConnectionGetSimpleStatsCallback callback,
    void* user_data);

/// Get all the instances of the requested stats type.
/// The type must be one of "DataChannelStats", "AudioSenderStats",
/// "AudioReceiverStats", "VideoSenderStats", "VideoReceiverStats",
/// "TransportStats".
MRS_API mrsResult MRS_CALL
mrsStatsReportGetObjects(mrsStatsReportHandle report_handle,
                         const char* stats_type,
                         mrsStatsReportGetObjectCallback callback,
                         void* user_data);

/// Release a stats report.
MRS_API mrsResult MRS_CALL
mrsStatsReportRemoveRef(mrsStatsReportHandle stats_report);

}  // extern "C"<|MERGE_RESOLUTION|>--- conflicted
+++ resolved
@@ -156,24 +156,9 @@
 // Peer connection
 //
 
-<<<<<<< HEAD
-/// Opaque handle to a native PeerConnection C++ object.
-using PeerConnectionHandle = void*;
-
-/// Opaque handle to a native LocalVideoTrack C++ object.
-using LocalVideoTrackHandle = void*;
-
-/// Opaque handle to a native DataChannel C++ object.
-using DataChannelHandle = void*;
-
-/// Opaque handle to a native ExternalVideoTrackSource C++ object.
-using ExternalVideoTrackSourceHandle = void*;
-
 /// Opaque handle to a native AudioTrackReadBuffer C++ object.
 using AudioTrackReadBufferHandle = void*;
 
-=======
->>>>>>> 934f33a7
 /// Callback fired when the peer connection is connected, that is it finished
 /// the JSEP offer/answer exchange successfully.
 using mrsPeerConnectionConnectedCallback = void(MRS_CALL*)(void* user_data);
@@ -273,6 +258,7 @@
     void(MRS_CALL*)(void* user_data,
                     mrsRemoteAudioTrackHandle audio_track,
                     mrsTransceiverHandle transceiver);
+
 
 /// Callback fired when a remote video track is added to a connection.
 /// The |video_track| and |video_transceiver| handle hold a reference to the
@@ -546,72 +532,6 @@
   kInactive = 3
 };
 
-<<<<<<< HEAD
-/// Experimental. Render or not remote audio tracks from a peer connection on
-/// the system audio device.
-///
-/// The default behavior is for every remote audio frame to be passed to
-/// remote audio frame callbacks, as well as rendered automatically on the
-/// system audio device. If `false` is passed to this function, remote audio
-/// frames will still be received and passed to callbacks, but won't be rendered
-/// on the system device.
-///
-/// Changing the default behavior is not supported on UWP.
-MRS_API mrsResult MRS_CALL
-mrsPeerConnectionRenderRemoteAudio(PeerConnectionHandle peerHandle,
-                                   bool render);
-
-/// Configuration for opening a local video capture device and creating a local
-/// video track.
-struct LocalVideoTrackInitConfig {
-  /// Handle of the local video track interop wrapper, if any, which will be
-  /// associated with the native local video track object.
-  mrsLocalVideoTrackInteropHandle track_interop_handle{};
-
-  /// Unique identifier of the video capture device to select, as returned by
-  /// |mrsEnumVideoCaptureDevicesAsync|, or a null or empty string to select the
-  /// default device.
-  const char* video_device_id = nullptr;
-
-  /// Optional name of a video profile, if the platform supports it, or null to
-  /// no use video profiles.
-  const char* video_profile_id = nullptr;
-
-  /// Optional kind of video profile to select, if the platform supports it.
-  /// If a video profile ID is specified with |video_profile_id| it is
-  /// recommended to leave this as kUnspecified to avoid over-constraining the
-  /// video capture format selection.
-  VideoProfileKind video_profile_kind = VideoProfileKind::kUnspecified;
-
-  /// Optional preferred capture resolution width, in pixels, or zero for
-  /// unconstrained.
-  uint32_t width = 0;
-
-  /// Optional preferred capture resolution height, in pixels, or zero for
-  /// unconstrained.
-  uint32_t height = 0;
-
-  /// Optional preferred capture framerate, in frame per second (FPS), or zero
-  /// for unconstrained.
-  /// This framerate is compared exactly to the one reported by the video
-  /// capture device (webcam), so should be queried rather than hard-coded to
-  /// avoid mismatches with video formats reporting e.g. 29.99 instead of 30.0.
-  double framerate = 0;
-
-  /// On platforms supporting Mixed Reality Capture (MRC) like HoloLens, enable
-  /// this feature. This produces a video track where the holograms rendering is
-  /// overlaid over the webcam frame. This parameter is ignored on platforms not
-  /// supporting MRC.
-  /// Note that MRC is only available in exclusive-mode applications, or in
-  /// shared apps with the restricted capability "rescap:screenDuplication". In
-  /// any other case the capability will not be granted and MRC will silently
-  /// fail, falling back to a simple webcam video feed without holograms.
-  mrsBool enable_mrc = mrsBool::kTrue;
-
-  /// When Mixed Reality Capture is enabled, enable or disable the recording
-  /// indicator shown on screen.
-  mrsBool enable_mrc_recording_indicator = mrsBool::kTrue;
-=======
 /// Same as |mrsTransceiverDirection|, but including optional unset.
 enum class mrsTransceiverOptDirection : int32_t {
   kNotSet = -1,
@@ -619,7 +539,6 @@
   kSendOnly = 1,
   kRecvOnly = 2,
   kInactive = 3
->>>>>>> 934f33a7
 };
 
 /// Media kind for tracks and transceivers.
@@ -720,27 +639,9 @@
     const mrsDataChannelConfig* config,
     mrsDataChannelHandle* data_channel_handle_out) noexcept;
 
-<<<<<<< HEAD
-MRS_API mrsResult MRS_CALL
-mrsAudioTrackReadBufferCreate(PeerConnectionHandle peerHandle,
-                         int bufferMs,
-                         AudioTrackReadBufferHandle* readStreamOut);
-
-MRS_API mrsResult MRS_CALL
-mrsAudioTrackReadBufferRead(AudioTrackReadBufferHandle readStream,
-                       int sampleRate,
-                       float data[],
-                       int dataLen,
-                       int numChannels);
-
-MRS_API void MRS_CALL
-mrsAudioTrackReadBufferDestroy(AudioTrackReadBufferHandle readStream);
-
-=======
 /// Remove an existing data channel from a peer connection and destroy it. If
 /// the channel was an in-band data channel, then the change triggers a
 /// renegotiation needed event.
->>>>>>> 934f33a7
 MRS_API mrsResult MRS_CALL mrsPeerConnectionRemoveDataChannel(
     mrsPeerConnectionHandle peer_handle,
     mrsDataChannelHandle data_channel_handle) noexcept;
