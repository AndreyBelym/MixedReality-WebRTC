--- conflicted
+++ resolved
@@ -109,12 +109,7 @@
 using PeerConnectionRenegotiationNeededCallback =
     void(MRS_CALL*)(void* user_data);
 
-<<<<<<< HEAD
 /// Kind of media track. Equivalent to webrtc::MediaStreamTrackInterface::kind().
-=======
-/// Kind of media track. Equivalent to
-/// webrtc::MediaStreamTrackInterface::kind().
->>>>>>> 5cc20af0
 enum class TrackKind : uint32_t {
   kUnknownTrack = 0,
   kAudioTrack = 1,
@@ -271,7 +266,6 @@
     PeerConnectionARGBVideoFrameCallback callback,
     void* user_data) noexcept;
 
-<<<<<<< HEAD
 // Kind of video profile. Equivalent to org::webRtc::VideoProfileKind.
 enum class VideoProfileKind : int32_t {
   kUnspecified,
@@ -285,7 +279,8 @@
   kHdrWithWcgVideo,
   kHdrWithWcgPhoto,
   kVideoHdr8,
-=======
+}
+
 /// Register a callback fired when an audio frame is available from a local
 /// audio track, usually from a local audio capture device (local microphone).
 ///
@@ -321,7 +316,6 @@
   /// any other case the capability will not be granted and MRC will silently
   /// fail, falling back to a simple webcam video feed without holograms.
   bool enable_mrc = true;
->>>>>>> 5cc20af0
 };
 
 /// Add a local video track from a local video capture device (webcam) to
@@ -334,17 +328,7 @@
 /// invoked from another thread than the main UI thread.
 MRS_API bool MRS_CALL mrsPeerConnectionAddLocalVideoTrack(
     PeerConnectionHandle peerHandle,
-<<<<<<< HEAD
-    const char* video_device_id,
-    const char* video_profile_id,
-	VideoProfileKind video_profile_kind,
-    int width,
-    int height,
-    double framerate,
-    bool enable_mrc) noexcept(kNoExceptFalseOnUWP);
-=======
     VideoDeviceConfiguration config) noexcept(kNoExceptFalseOnUWP);
->>>>>>> 5cc20af0
 
 /// Add a local audio track from a local audio capture device (microphone) to
 /// the collection of tracks to send to the remote peer.
